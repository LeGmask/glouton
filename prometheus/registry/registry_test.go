--- conflicted
+++ resolved
@@ -987,15 +987,9 @@
 }
 
 func TestRegistry_run(t *testing.T) {
-<<<<<<< HEAD
 	t.Parallel()
 
 	for _, format := range []types.MetricFormat{types.MetricFormatBleemeo, types.MetricFormatPrometheus}[:1] {
-		format := format
-
-=======
-	for _, format := range []types.MetricFormat{types.MetricFormatBleemeo, types.MetricFormatPrometheus} {
->>>>>>> b85fbd91
 		t.Run(format.String(), func(t *testing.T) {
 			t.Parallel()
 
@@ -2986,7 +2980,6 @@
 					TimeOnGather: now,
 				},
 			},
-<<<<<<< HEAD
 		},
 		{
 			name:         "appender-time",
@@ -3909,8 +3902,6 @@
 	}
 
 	for _, tt := range tests {
-		tt := tt
-
 		t.Run(tt.name, func(t *testing.T) {
 			t.Parallel()
 
@@ -3990,101 +3981,6 @@
 			maxAllowedDuration:  750 * time.Millisecond,
 		},
 		{
-=======
-			metricFamiliesUseTime: true,
-		},
-	}
-
-	for _, tt := range tests {
-		t.Run(tt.name, func(t *testing.T) {
-			t.Parallel()
-
-			var (
-				l         sync.Mutex
-				gotPoints []types.MetricPoint
-			)
-
-			reg, err := New(
-				Option{
-					PushPoint: pushFunction(func(_ context.Context, pts []types.MetricPoint) {
-						l.Lock()
-						gotPoints = append(gotPoints, pts...)
-						l.Unlock()
-					}),
-					FQDN:         "server.bleemeo.com",
-					GloutonPort:  "8016",
-					MetricFormat: tt.metricFormat,
-				},
-				gate.New(0),
-			)
-			if err != nil {
-				t.Fatal(err)
-			}
-
-			now := time.Date(2021, 12, 7, 10, 11, 13, 0, time.UTC)
-			input := fillDateAndValue(tt.input, now)
-			want := fillDateAndValue(tt.want, now)
-
-			if err := registryRunOnce(t, now, reg, tt.kindToTest, tt.opt, input); err != nil {
-				t.Fatal(err)
-			}
-
-			gotPoints = sortMetricPoints(gotPoints)
-
-			if diff := types.DiffMetricPoints(want, gotPoints, true); diff != "" {
-				t.Errorf("gotPoints mismatch (-want +got):\n%s", diff)
-			}
-
-			var mfsTime time.Time
-
-			if tt.metricFamiliesUseTime {
-				mfsTime = now
-			}
-
-			got, err := reg.GatherWithState(context.Background(), GatherState{T0: mfsTime})
-			if err != nil {
-				t.Fatal(err)
-			}
-
-			wantMFs := model.MetricPointsToFamilies(want)
-			model.DropMetaLabelsFromFamilies(wantMFs)
-
-			if diff := types.DiffMetricFamilies(wantMFs, got, true, false); diff != "" {
-				t.Errorf("Gather mismatch (-want +got):\n%s", diff)
-			}
-		})
-	}
-}
-
-func TestWaitForSecrets(t *testing.T) {
-	testCases := []struct {
-		name     string
-		gateSize int
-		// map number of inputs -> number of secrets
-		secretsDistribution map[int]int
-		maxAllowedDuration  time.Duration
-		shouldFail          bool
-	}{
-		{
-			name:                "[5] 20*1",
-			gateSize:            5,
-			secretsDistribution: map[int]int{20: 1}, // 20 inputs of 1 secret each
-			maxAllowedDuration:  500 * time.Millisecond,
-		},
-		{
-			name:                "[5] 8*3",
-			gateSize:            5,
-			secretsDistribution: map[int]int{8: 3},
-			maxAllowedDuration:  2 * time.Second,
-		},
-		{
-			name:                "[5] 3*3+10*1",
-			gateSize:            5,
-			secretsDistribution: map[int]int{3: 3, 10: 1},
-			maxAllowedDuration:  750 * time.Millisecond,
-		},
-		{
->>>>>>> b85fbd91
 			name:                "[5] 3*3+10*10",
 			gateSize:            5,
 			secretsDistribution: map[int]int{3: 3, 10: 10},
@@ -4093,13 +3989,7 @@
 		},
 	}
 
-<<<<<<< HEAD
-	for _, testCase := range testCases {
-		tc := testCase
-
-=======
 	for _, tc := range testCases {
->>>>>>> b85fbd91
 		t.Run(tc.name, func(t *testing.T) {
 			t.Parallel()
 
