--- conflicted
+++ resolved
@@ -479,18 +479,6 @@
 	)
 
 	regBleemeo := &Registry{
-<<<<<<< HEAD
-		MetricFormat: types.MetricFormatBleemeo,
-		PushPoint: pushFunction(func(points []types.MetricPoint) {
-			l.Lock()
-			bleemeoPoints = append(bleemeoPoints, points...)
-			l.Unlock()
-		}),
-		BleemeoAgentID: "fake-uuid",
-		FQDN:           "example.com",
-		GloutonPort:    "1234",
-		Filter:         &fakeFilter{},
-=======
 		Option: Option{
 			MetricFormat: types.MetricFormatBleemeo,
 			PushPoint: pushFunction(func(points []types.MetricPoint) {
@@ -502,23 +490,11 @@
 			FQDN:           "example.com",
 			GloutonPort:    "1234",
 		},
->>>>>>> df3b18f5
+		Filter: &fakeFilter{},
 	}
 	regBleemeo.init()
 
 	regPrometheus := &Registry{
-<<<<<<< HEAD
-		MetricFormat: types.MetricFormatPrometheus,
-		PushPoint: pushFunction(func(points []types.MetricPoint) {
-			l.Lock()
-			prometheusPoints = append(prometheusPoints, points...)
-			l.Unlock()
-		}),
-		BleemeoAgentID: "fake-uuid",
-		FQDN:           "example.com",
-		GloutonPort:    "1234",
-		Filter:         &fakeFilter{},
-=======
 		Option: Option{
 			MetricFormat: types.MetricFormatPrometheus,
 			PushPoint: pushFunction(func(points []types.MetricPoint) {
@@ -530,7 +506,7 @@
 			FQDN:           "example.com",
 			GloutonPort:    "1234",
 		},
->>>>>>> df3b18f5
+		Filter: &fakeFilter{},
 	}
 	regPrometheus.init()
 
