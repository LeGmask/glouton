// Copyright 2015-2019 Bleemeo
//
// bleemeo.com an infrastructure monitoring solution in the Cloud
//
// Licensed under the Apache License, Version 2.0 (the "License");
// you may not use this file except in compliance with the License.
// You may obtain a copy of the License at
//
// http://www.apache.org/licenses/LICENSE-2.0
//
// Unless required by applicable law or agreed to in writing, software
// distributed under the License is distributed on an "AS IS" BASIS,
// WITHOUT WARRANTIES OR CONDITIONS OF ANY KIND, either express or implied.
// See the License for the specific language governing permissions and
// limitations under the License.

package check

import (
	"bytes"
	"context"
	"fmt"
	"io"
	"net"
	"strconv"
	"time"

	"glouton/inputs"
	"glouton/logger"
	"glouton/types"
)

// TCPCheck perform a TCP check
type TCPCheck struct {
	*baseCheck
	mainAddress string

	send     []byte
	expect   []byte
	closeMsg []byte
}

// NewTCP create a new TCP check.
//
// All addresses use the format "IP:port".
//
// If set, on the main address it will send specified byte and expect the specified byte.
//
// On tcpAddresses (which are supposed to contains addresse) a TCP connection is openned and closed on each check.
//
// If persistentConnection is set, a persistent TCP connection will be openned to detect service incident quickyl.
<<<<<<< HEAD
func NewTCP(address string, tcpAddresses []string, persistentConnection bool, send []byte, expect []byte, closeMsg []byte, labels map[string]string, annotations types.MetricAnnotations, acc inputs.AnnotationAccumulator) *TCPCheck {

=======
func NewTCP(address string, tcpAddresses []string, persistentConnection bool, send []byte, expect []byte, closeMsg []byte, metricName string, labels map[string]string, acc accumulator) *TCPCheck {
>>>>>>> 886dd4f6
	tc := &TCPCheck{
		mainAddress: address,
		send:        send,
		expect:      expect,
		closeMsg:    closeMsg,
	}
	mainCheck := tc.doCheck

	if address == "" {
		mainCheck = nil
	}
<<<<<<< HEAD
	tc.baseCheck = newBase(address, tcpAddresses, persistentConnection, mainCheck, labels, annotations, acc)
=======

	tc.baseCheck = newBase(address, tcpAddresses, persistentConnection, mainCheck, metricName, labels, acc)

>>>>>>> 886dd4f6
	return tc
}

func (tc *TCPCheck) doCheck(ctx context.Context) types.StatusDescription {
	if tc.mainAddress == "" {
		return types.StatusDescription{}
	}

	return checkTCP(ctx, tc.mainAddress, tc.send, tc.expect, tc.closeMsg)
}

func checkTCP(ctx context.Context, address string, send []byte, expect []byte, closeMsg []byte) types.StatusDescription {
	_, portStr, err := net.SplitHostPort(address)
	if err != nil {
		return types.StatusDescription{
			CurrentStatus:     types.StatusUnknown,
			StatusDescription: fmt.Sprintf("Invalid TCP address %#v", address),
		}
	}

	port, err := strconv.ParseInt(portStr, 10, 0)
	if err != nil {
		return types.StatusDescription{
			CurrentStatus:     types.StatusUnknown,
			StatusDescription: fmt.Sprintf("Invalid TCP port %#v", portStr),
		}
	}

	start := time.Now()

	ctx2, cancel := context.WithTimeout(ctx, 10*time.Second)
	defer cancel()

	var dialer net.Dialer

	conn, err := dialer.DialContext(ctx2, "tcp", address)
	if err != nil {
		if netErr, ok := err.(net.Error); ok && netErr.Timeout() {
			return types.StatusDescription{
				CurrentStatus:     types.StatusCritical,
				StatusDescription: fmt.Sprintf("TCP port %d, connection timed out after 10 seconds", port),
			}
		}

		return types.StatusDescription{
			CurrentStatus:     types.StatusCritical,
			StatusDescription: fmt.Sprintf("TCP port %d, Connection refused", port),
		}
	}

	defer conn.Close()

	err = conn.SetDeadline(time.Now().Add(10 * time.Second))
	if err != nil {
		logger.V(1).Printf("Unable to set Deadline: %v", err)

		return types.StatusDescription{
			CurrentStatus:     types.StatusUnknown,
			StatusDescription: "Checker error. Unable to set Deadline",
		}
	}

	if len(send) > 0 {
		n, err := conn.Write(send)
		if netErr, ok := err.(net.Error); ok && netErr.Timeout() {
			return types.StatusDescription{
				CurrentStatus:     types.StatusCritical,
				StatusDescription: fmt.Sprintf("TCP port %d, connection timed out after 10 seconds", port),
			}
		}

		if err != nil || n != len(send) {
			return types.StatusDescription{
				CurrentStatus:     types.StatusCritical,
				StatusDescription: fmt.Sprintf("TCP port %d, connection closed too early", port),
			}
		}
	}

	if len(expect) > 0 {
		firstBytes, found, err := readUntilPatternFound(conn, expect)

		if netErr, ok := err.(net.Error); ok && netErr.Timeout() && len(firstBytes) == 0 {
			return types.StatusDescription{
				CurrentStatus:     types.StatusCritical,
				StatusDescription: fmt.Sprintf("TCP port %d, connection timed out after 10 seconds", port),
			}
		} else if err != nil && (!ok || !netErr.Timeout()) {
			return types.StatusDescription{
				CurrentStatus:     types.StatusCritical,
				StatusDescription: fmt.Sprintf("TCP port %d, connection closed", port),
			}
		}

		if !found {
			if len(firstBytes) == 0 {
				return types.StatusDescription{
					CurrentStatus:     types.StatusCritical,
					StatusDescription: fmt.Sprintf("TCP port %d, no data received from host", port),
				}
			}

			return types.StatusDescription{
				CurrentStatus:     types.StatusCritical,
				StatusDescription: fmt.Sprintf("TCP port %d, unexpected response %#v", port, string(firstBytes)),
			}
		}
	}

	if len(closeMsg) > 0 {
		// Write the close message, but ignore any errors
		_, _ = conn.Write(closeMsg)
		readBuffer := make([]byte, 4096)

		err = conn.SetDeadline(time.Now().Add(1 * time.Second))
		if err != nil {
			logger.V(1).Printf("Unable to set Deadline: %v", err)

			return types.StatusDescription{
				CurrentStatus:     types.StatusUnknown,
				StatusDescription: "Checker error. Unable to set Deadline",
			}
		}
		// Give a 1 second delay for the server to close the connection
		_, _ = conn.Read(readBuffer)
	}

	return types.StatusDescription{
		CurrentStatus:     types.StatusOk,
		StatusDescription: fmt.Sprintf("TCP OK - %v response time", time.Since(start)),
	}
}

func readUntilPatternFound(conn io.Reader, expect []byte) (firstBytes []byte, found bool, err error) {
	// The following assume expect is less that 4096 bytes
	readBuffer := make([]byte, 4096)
	workBuffer := make([]byte, 0, 8192)

	for {
		n, err := conn.Read(readBuffer)
		if n > 0 {
			if cap(workBuffer) < len(workBuffer)+n {
				copy(workBuffer[:cap(workBuffer)-n], workBuffer[n:])
				workBuffer = workBuffer[:cap(workBuffer)-n]
			}

			workBuffer = append(workBuffer, readBuffer[:n]...)

			if len(firstBytes) < 100 && len(workBuffer) > len(firstBytes) {
				if len(workBuffer) > 50 {
					firstBytes = workBuffer[:50]
				} else {
					firstBytes = workBuffer
				}
			}

			if bytes.Contains(workBuffer, expect) {
				return firstBytes, true, nil
			}
		}

		if err != nil && err == io.EOF {
			return firstBytes, false, nil
		}

		if err != nil {
			return firstBytes, false, err
		}
	}
}<|MERGE_RESOLUTION|>--- conflicted
+++ resolved
@@ -49,12 +49,7 @@
 // On tcpAddresses (which are supposed to contains addresse) a TCP connection is openned and closed on each check.
 //
 // If persistentConnection is set, a persistent TCP connection will be openned to detect service incident quickyl.
-<<<<<<< HEAD
 func NewTCP(address string, tcpAddresses []string, persistentConnection bool, send []byte, expect []byte, closeMsg []byte, labels map[string]string, annotations types.MetricAnnotations, acc inputs.AnnotationAccumulator) *TCPCheck {
-
-=======
-func NewTCP(address string, tcpAddresses []string, persistentConnection bool, send []byte, expect []byte, closeMsg []byte, metricName string, labels map[string]string, acc accumulator) *TCPCheck {
->>>>>>> 886dd4f6
 	tc := &TCPCheck{
 		mainAddress: address,
 		send:        send,
@@ -66,13 +61,9 @@
 	if address == "" {
 		mainCheck = nil
 	}
-<<<<<<< HEAD
+
 	tc.baseCheck = newBase(address, tcpAddresses, persistentConnection, mainCheck, labels, annotations, acc)
-=======
-
-	tc.baseCheck = newBase(address, tcpAddresses, persistentConnection, mainCheck, metricName, labels, acc)
-
->>>>>>> 886dd4f6
+
 	return tc
 }
 
