--- conflicted
+++ resolved
@@ -38,12 +38,7 @@
 //
 // For each persitentAddresses (in the format "IP:port") this checker will maintain a TCP connection open, if broken (and unable to re-open),
 // the check will be immediately run.
-<<<<<<< HEAD
 func NewNagios(nagiosCommand string, persitentAddresses []string, labels map[string]string, annotations types.MetricAnnotations, acc inputs.AnnotationAccumulator) *NagiosCheck {
-
-=======
-func NewNagios(nagiosCommand string, persitentAddresses []string, metricName string, labels map[string]string, acc accumulator) *NagiosCheck {
->>>>>>> 886dd4f6
 	nc := &NagiosCheck{
 		nagiosCommand: nagiosCommand,
 	}
@@ -53,13 +48,9 @@
 	if len(persitentAddresses) > 0 {
 		mainTCPAddress = persitentAddresses[0]
 	}
-<<<<<<< HEAD
+
 	nc.baseCheck = newBase(mainTCPAddress, persitentAddresses, true, nc.doCheck, labels, annotations, acc)
-=======
 
-	nc.baseCheck = newBase(mainTCPAddress, persitentAddresses, true, nc.doCheck, metricName, labels, acc)
-
->>>>>>> 886dd4f6
 	return nc
 }
 
