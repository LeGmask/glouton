// Copyright 2015-2019 Bleemeo
//
// bleemeo.com an infrastructure monitoring solution in the Cloud
//
// Licensed under the Apache License, Version 2.0 (the "License");
// you may not use this file except in compliance with the License.
// You may obtain a copy of the License at
//
// http://www.apache.org/licenses/LICENSE-2.0
//
// Unless required by applicable law or agreed to in writing, software
// distributed under the License is distributed on an "AS IS" BASIS,
// WITHOUT WARRANTIES OR CONDITIONS OF ANY KIND, either express or implied.
// See the License for the specific language governing permissions and
// limitations under the License.

package check

import (
	"context"
	"fmt"
	"net"
	"net/smtp"
	"time"

	"glouton/inputs"
	"glouton/logger"
	"glouton/types"
)

// SMTPCheck perform a SMTP check
type SMTPCheck struct {
	*baseCheck
	mainAddress string
}

// NewSMTP create a new SMTP check.
//
// All addresses use the format "IP:port".
//
// For each persitentAddresses this checker will maintain a TCP connection open, if broken (and unable to re-open), the check will
// be immediately run.
<<<<<<< HEAD
func NewSMTP(address string, persitentAddresses []string, labels map[string]string, annotations types.MetricAnnotations, acc inputs.AnnotationAccumulator) *SMTPCheck {

	sc := &SMTPCheck{
		mainAddress: address,
	}
	sc.baseCheck = newBase("", persitentAddresses, true, sc.doCheck, labels, annotations, acc)
=======
func NewSMTP(address string, persitentAddresses []string, metricName string, labels map[string]string, acc accumulator) *SMTPCheck {
	sc := &SMTPCheck{
		mainAddress: address,
	}
	sc.baseCheck = newBase("", persitentAddresses, true, sc.doCheck, metricName, labels, acc)

>>>>>>> 886dd4f6
	return sc
}

func (sc *SMTPCheck) doCheck(ctx context.Context) types.StatusDescription {
	if sc.mainAddress == "" {
		return types.StatusDescription{
			CurrentStatus: types.StatusOk,
		}
	}

	host, _, err := net.SplitHostPort(sc.mainAddress)
	if err != nil {
		return types.StatusDescription{
			CurrentStatus:     types.StatusUnknown,
			StatusDescription: fmt.Sprintf("Invalid TCP address %#v", sc.mainAddress),
		}
	}

	start := time.Now()

	ctx2, cancel := context.WithTimeout(ctx, 10*time.Second)
	defer cancel()

	var dialer net.Dialer

	conn, err := dialer.DialContext(ctx2, "tcp", sc.mainAddress)
	if netErr, ok := err.(net.Error); ok && netErr.Timeout() {
		return types.StatusDescription{
			CurrentStatus:     types.StatusCritical,
			StatusDescription: fmt.Sprintf("Connection timed out after 10 seconds"),
		}
	} else if err != nil {
		return types.StatusDescription{
			CurrentStatus:     types.StatusCritical,
			StatusDescription: fmt.Sprintf("Unable to connect to SMTP server: connection refused"),
		}
	}

	err = conn.SetDeadline(time.Now().Add(10 * time.Second))
	if err != nil {
		logger.V(1).Printf("Unable to set Deadline: %v", err)

		return types.StatusDescription{
			CurrentStatus:     types.StatusUnknown,
			StatusDescription: "Checker error. Unable to set Deadline",
		}
	}

	cl, err := smtp.NewClient(conn, host)
	if err != nil {
		return types.StatusDescription{
			CurrentStatus:     types.StatusCritical,
			StatusDescription: fmt.Sprintf("Unable to connect to SMTP server: %v", err),
		}
	}

	err = cl.Noop()
	if err != nil {
		return types.StatusDescription{
			CurrentStatus:     types.StatusCritical,
			StatusDescription: fmt.Sprintf("SMTP error: %v", err),
		}
	}

	err = cl.Quit()
	if err != nil {
		return types.StatusDescription{
			CurrentStatus:     types.StatusCritical,
			StatusDescription: fmt.Sprintf("SMTP error: %v", err),
		}
	}

	return types.StatusDescription{
		CurrentStatus:     types.StatusOk,
		StatusDescription: fmt.Sprintf("SMTP OK - %v response time", time.Since(start)),
	}
}<|MERGE_RESOLUTION|>--- conflicted
+++ resolved
@@ -40,21 +40,13 @@
 //
 // For each persitentAddresses this checker will maintain a TCP connection open, if broken (and unable to re-open), the check will
 // be immediately run.
-<<<<<<< HEAD
 func NewSMTP(address string, persitentAddresses []string, labels map[string]string, annotations types.MetricAnnotations, acc inputs.AnnotationAccumulator) *SMTPCheck {
-
 	sc := &SMTPCheck{
 		mainAddress: address,
 	}
+
 	sc.baseCheck = newBase("", persitentAddresses, true, sc.doCheck, labels, annotations, acc)
-=======
-func NewSMTP(address string, persitentAddresses []string, metricName string, labels map[string]string, acc accumulator) *SMTPCheck {
-	sc := &SMTPCheck{
-		mainAddress: address,
-	}
-	sc.baseCheck = newBase("", persitentAddresses, true, sc.doCheck, metricName, labels, acc)
 
->>>>>>> 886dd4f6
 	return sc
 }
 
