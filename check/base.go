--- conflicted
+++ resolved
@@ -175,7 +175,6 @@
 	}
 
 	if callFromSchedule || (bc.previousStatus.CurrentStatus != result.CurrentStatus) {
-
 		annotations := bc.annotations
 		annotations.Status = result
 
@@ -188,13 +187,9 @@
 			annotations,
 		)
 	}
-<<<<<<< HEAD
+
 	logger.V(2).Printf("check for %#v %#v: %v", bc.metricName, bc.labels, result)
-=======
-
-	logger.V(2).Printf("check for %#v on %#v: %v", bc.metricName, bc.labels["item"], result)
-
->>>>>>> 886dd4f6
+
 	bc.previousStatus = result
 
 	return result
