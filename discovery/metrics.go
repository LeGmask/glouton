// Copyright 2015-2019 Bleemeo
//
// bleemeo.com an infrastructure monitoring solution in the Cloud
//
// Licensed under the Apache License, Version 2.0 (the "License");
// you may not use this file except in compliance with the License.
// You may obtain a copy of the License at
//
// http://www.apache.org/licenses/LICENSE-2.0
//
// Unless required by applicable law or agreed to in writing, software
// distributed under the License is distributed on an "AS IS" BASIS,
// WITHOUT WARRANTIES OR CONDITIONS OF ANY KIND, either express or implied.
// See the License for the specific language governing permissions and
// limitations under the License.

package discovery

import (
	"errors"
	"fmt"
	"glouton/collector"
	"glouton/inputs/apache"
	"glouton/inputs/cpu"
	"glouton/inputs/disk"
	"glouton/inputs/diskio"
	"glouton/inputs/elasticsearch"
	"glouton/inputs/haproxy"
	"glouton/inputs/mem"
	"glouton/inputs/memcached"
	"glouton/inputs/modify"
	"glouton/inputs/mongodb"
	"glouton/inputs/mysql"
	netInput "glouton/inputs/net"
	"glouton/inputs/nginx"
	"glouton/inputs/phpfpm"
	"glouton/inputs/postgresql"
	"glouton/inputs/process"
	"glouton/inputs/rabbitmq"
	"glouton/inputs/redis"
	"glouton/inputs/swap"
	"glouton/inputs/system"
	"glouton/inputs/zookeeper"
	"glouton/logger"
	"glouton/types"
	"strconv"

	"github.com/influxdata/telegraf"
)

<<<<<<< HEAD
var (
	errNotSupported = errors.New("service not supported by Prometheus collector")
)

// InputOption are option used by system inputs
=======
// InputOption are option used by system inputs.
>>>>>>> d59465be
type InputOption struct {
	DFRootPath      string
	DFPathBlacklist []string
	NetIfBlacklist  []string
	IODiskWhitelist []string
	IODiskBlacklist []string
}

// AddDefaultInputs adds system inputs to a collector.
func AddDefaultInputs(coll *collector.Collector, option InputOption) error {
	var (
		input telegraf.Input
		err   error
	)

	input, err = system.New()
	if err != nil {
		return err
	}

	if _, err = coll.AddInput(input, "system"); err != nil {
		return err
	}

	input, err = process.New()
	if err != nil {
		return err
	}

	if _, err = coll.AddInput(input, "process"); err != nil {
		return err
	}

	input, err = cpu.New()
	if err != nil {
		return err
	}

	if _, err = coll.AddInput(input, "cpu"); err != nil {
		return err
	}

	input, err = mem.New()
	if err != nil {
		return err
	}

	if _, err = coll.AddInput(input, "mem"); err != nil {
		return err
	}

	input, err = swap.New()
	if err != nil {
		return err
	}

	if _, err = coll.AddInput(input, "swap"); err != nil {
		return err
	}

	input, err = netInput.New(option.NetIfBlacklist)
	if err != nil {
		return err
	}

	if _, err = coll.AddInput(input, "net"); err != nil {
		return err
	}

	if option.DFRootPath != "" {
		input, err = disk.New(option.DFRootPath, option.DFPathBlacklist)
		if err != nil {
			return err
		}

		if _, err = coll.AddInput(input, "disk"); err != nil {
			return err
		}
	}

	input, err = diskio.New(option.IODiskWhitelist, option.IODiskBlacklist)
	if err != nil {
		return err
	}

	if _, err = coll.AddInput(input, "diskio"); err != nil {
		return err
	}

	return nil
}

func (d *Discovery) configureMetricInputs(oldServices, services map[NameContainer]Service) (err error) {
	for key := range oldServices {
		if _, ok := services[key]; !ok {
			d.removeInput(key)
		}
	}

	for key, service := range services {
		oldService, ok := oldServices[key]
		if !ok || serviceNeedUpdate(oldService, service) {
			d.removeInput(key)

			err = d.createInput(service)
			if err != nil {
				return
			}
		}
	}

	return nil
}

func serviceNeedUpdate(oldService, service Service) bool {
	switch {
	case oldService.Name != service.Name,
		oldService.ServiceType != service.ServiceType,
		oldService.ContainerID != service.ContainerID,
		oldService.ContainerName != service.ContainerName,
		oldService.IPAddress != service.IPAddress,
		oldService.ExePath != service.ExePath,
		oldService.Stack != service.Stack,
		oldService.Active != service.Active,
		oldService.CheckIgnored != service.CheckIgnored,
		oldService.MetricsIgnored != service.MetricsIgnored:
		return true
	case len(oldService.ListenAddresses) != len(service.ListenAddresses):
		return true
	case len(oldService.ExtraAttributes) != len(service.ExtraAttributes):
		return true
	}

	// We assume order of ListenAddresses is mostly stable. serviceEqual may return
	// some false positive.
	for i, old := range oldService.ListenAddresses {
		new := service.ListenAddresses[i]
		if old.Network() != new.Network() || old.String() != new.String() {
			return true
		}
	}

	for k, v := range oldService.ExtraAttributes {
		if v != service.ExtraAttributes[k] {
			return true
		}
	}

	return false
}

func (d *Discovery) removeInput(key NameContainer) {
	if d.coll == nil {
		return
	}

	if collector, ok := d.activeCollector[key]; ok {
		logger.V(2).Printf("Remove input for service %v on container %s", key.Name, key.ContainerName)
		delete(d.activeCollector, key)

		if collector.gathererID == 0 {
			d.coll.RemoveInput(collector.inputID)
		} else if !d.metricRegistry.UnregisterGatherer(collector.gathererID) {
			logger.V(2).Printf("The gatherer wasn't present")
		}
	}
}

// createPrometheusCollector create a Prometheus collector for given service
// Return errNotSupported if no Prometheus collector exists for this service
func (d *Discovery) createPrometheusCollector(service Service) error {
	if service.ServiceType == MemcachedService {
		return d.createPrometheusMemcached(service)
	}

	return errNotSupported
}

//nolint: gocyclo
func (d *Discovery) createInput(service Service) error {
	if !service.Active {
		return nil
	}

	if service.MetricsIgnored {
		logger.V(2).Printf("The input associated to the service '%s' on container '%s' is ignored by the configuration", service.Name, service.ContainerID)
		return nil
	}

	if d.metricFormat == types.MetricFormatPrometheus {
		err := d.createPrometheusCollector(service)
		if err != errNotSupported {
			logger.V(2).Printf("Add collector for service %v on container %s", service.Name, service.ContainerID)
			return err
		}
	}

	var (
		err   error
		input telegraf.Input
	)

	switch service.ServiceType {
	case ApacheService:
		if ip, port := service.AddressPort(); ip != "" {
			statusURL := fmt.Sprintf("http://%s:%d/server-status?auto", ip, port)

			if port == 80 {
				statusURL = fmt.Sprintf("http://%s/server-status?auto", ip)
			}

			input, err = apache.New(statusURL)
		}
	case ElasticSearchService:
		if ip, port := service.AddressPort(); ip != "" {
			input, err = elasticsearch.New(fmt.Sprintf("http://%s:%d", ip, port))
		}
	case HAProxyService:
		if service.ExtraAttributes["stats_url"] != "" {
			input, err = haproxy.New(service.ExtraAttributes["stats_url"])
		}
	case MemcachedService:
		if ip, port := service.AddressPort(); ip != "" {
			input, err = memcached.New(fmt.Sprintf("%s:%d", ip, port))
		}
	case MongoDBService:
		if ip, port := service.AddressPort(); ip != "" {
			input, err = mongodb.New(fmt.Sprintf("mongodb://%s:%d", ip, port))
		}
	case MySQLService:
		if ip, port := service.AddressPort(); ip != "" && service.ExtraAttributes["password"] != "" {
			username := service.ExtraAttributes["username"]
			if username == "" {
				username = "root"
			}

			input, err = mysql.New(fmt.Sprintf("%s:%s@tcp(%s:%d)/", username, service.ExtraAttributes["password"], ip, port))
		}
	case NginxService:
		if ip, port := service.AddressPort(); ip != "" {
			input, err = nginx.New(fmt.Sprintf("http://%s:%d/nginx_status", ip, port))
		}
	case PHPFPMService:
		statsURL := urlForPHPFPM(service)
		if statsURL != "" {
			input, err = phpfpm.New(statsURL)
		}
	case PostgreSQLService:
		if ip, port := service.AddressPort(); ip != "" && service.ExtraAttributes["password"] != "" {
			username := service.ExtraAttributes["username"]
			if username == "" {
				username = "postgres"
			}

			input, err = postgresql.New(fmt.Sprintf("host=%s port=%d user=%s password=%s dbname=postgres sslmode=disable", ip, port, username, service.ExtraAttributes["password"]))
		}
	case RabbitMQService:
		mgmtPortStr := service.ExtraAttributes["mgmt_port"]
		mgmtPort := 15672
		force := false

		if mgmtPortStr != "" {
			tmp, err := strconv.ParseInt(mgmtPortStr, 10, 0)
			if err != nil {
				mgmtPort = int(tmp)
				force = true
			} else {
				logger.V(1).Printf("%#v is not a valid port number for service RabbitMQ", mgmtPortStr)
			}
		}

		if ip := service.AddressForPort(mgmtPort, "tcp", force); ip != "" {
			username := service.ExtraAttributes["username"]
			if username == "" {
				username = "guest"
			}

			password := service.ExtraAttributes["password"]
			if password == "" {
				password = "guest"
			}

			url := fmt.Sprintf("http://%s:%d", ip, mgmtPort)
			input, err = rabbitmq.New(url, username, password)
		}
	case RedisService:
		if ip, port := service.AddressPort(); ip != "" {
			input, err = redis.New(fmt.Sprintf("tcp://%s:%d", ip, port))
		}
	case ZookeeperService:
		if ip, port := service.AddressPort(); ip != "" {
			input, err = zookeeper.New(fmt.Sprintf("%s:%d", ip, port))
		}
	case CustomService:
		return nil
	default:
		logger.V(1).Printf("service type %s don't support metrics", service.ServiceType)
	}

	if err != nil {
		return err
	}

	if input != nil {
		logger.V(2).Printf("Add input for service %v on container %s", service.Name, service.ContainerID)

		input = modify.AddRenameCallback(input, func(labels map[string]string, annotations types.MetricAnnotations) (map[string]string, types.MetricAnnotations) {
			annotations.ServiceName = service.Name
			annotations.ContainerID = service.ContainerID

			if d.metricFormat == types.MetricFormatPrometheus {
				labels[types.LabelContainerName] = service.ContainerName
				labels[types.LabelServiceName] = service.ContainerName
				labels[types.LabelContainerID] = service.ContainerName

				_, port := service.AddressPort()
				if port != 0 {
					labels[types.LabelServicePort] = strconv.FormatInt(int64(port), 10)
				}
			}

			if service.ContainerName != "" {
				if annotations.BleemeoItem != "" {
					annotations.BleemeoItem = service.ContainerName + "_" + annotations.BleemeoItem
				} else {
					annotations.BleemeoItem = service.ContainerName
				}
			}

			return labels, annotations
		})

		return d.addInput(input, service)
	}

	return nil
}

func (d *Discovery) addInput(input telegraf.Input, service Service) error {
	if d.coll == nil {
		return nil
	}

	inputID, err := d.coll.AddInput(input, service.Name)
	if err != nil {
		return err
	}

	key := NameContainer{
		Name:          service.Name,
		ContainerName: service.ContainerName,
	}
	d.activeCollector[key] = collectorDetails{
		inputID: inputID,
	}

	return nil
}

func urlForPHPFPM(service Service) string {
	url := service.ExtraAttributes["stats_url"]
	if url != "" {
		return url
	}

	if service.ExtraAttributes["port"] != "" && service.IPAddress != "" {
		return fmt.Sprintf("fcgi://%s:%s/status", service.IPAddress, service.ExtraAttributes["port"])
	}

	for _, v := range service.ListenAddresses {
		if v.Network() != tcpPortocol {
			continue
		}

		return fmt.Sprintf("fcgi://%s/status", v.String())
	}

	return ""
}<|MERGE_RESOLUTION|>--- conflicted
+++ resolved
@@ -48,15 +48,11 @@
 	"github.com/influxdata/telegraf"
 )
 
-<<<<<<< HEAD
 var (
 	errNotSupported = errors.New("service not supported by Prometheus collector")
 )
 
-// InputOption are option used by system inputs
-=======
 // InputOption are option used by system inputs.
->>>>>>> d59465be
 type InputOption struct {
 	DFRootPath      string
 	DFPathBlacklist []string
@@ -226,7 +222,7 @@
 }
 
 // createPrometheusCollector create a Prometheus collector for given service
-// Return errNotSupported if no Prometheus collector exists for this service
+// Return errNotSupported if no Prometheus collector exists for this service.
 func (d *Discovery) createPrometheusCollector(service Service) error {
 	if service.ServiceType == MemcachedService {
 		return d.createPrometheusMemcached(service)
