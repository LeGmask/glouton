// Copyright 2015-2019 Bleemeo
//
// bleemeo.com an infrastructure monitoring solution in the Cloud
//
// Licensed under the Apache License, Version 2.0 (the "License");
// you may not use this file except in compliance with the License.
// You may obtain a copy of the License at
//
// http://www.apache.org/licenses/LICENSE-2.0
//
// Unless required by applicable law or agreed to in writing, software
// distributed under the License is distributed on an "AS IS" BASIS,
// WITHOUT WARRANTIES OR CONDITIONS OF ANY KIND, either express or implied.
// See the License for the specific language governing permissions and
// limitations under the License.

// nolint: scopelint
package config

import (
	"bytes"
	"encoding/json"
	"io/ioutil"
	"reflect"
	"testing"
)

const (
	simpleYaml = `
agent:
    facts_file: facts.yaml
    installation_format: installation_format

logging:
    level: INFO

nested:
    key:
        also:
            work: yes

influxdb:
    tags:
        hostname: Athena
        uuid: 42
        42 : random_number
`
	mergeOne = `
d1: 1
remplaced: 1
sub_dict:
  d1: 1
  remplaced: 1
nested:
  sub_dict:
    d1: 1
    remplaced: 1
influxdb:
    tags:
        hostname: Hestia
        ip_address: 192.168.0.1
        state: online
`
	mergeTwo = `
d2: 2
remplaced: 2
sub_dict:
  d2: 2
  remplaced: 2
nested:
  sub_dict:
    d2: 2
    remplaced: 2
`
)

func TestString(t *testing.T) {
	cfg := Configuration{}

	err := cfg.LoadByte([]byte(simpleYaml))
	if err != nil {
		t.Error(err)
	}

	cases := []struct {
		Key  string
		Want string
	}{
		{Key: "agent.facts_file", Want: "facts.yaml"},
		{Key: "agent.installation_format", Want: "installation_format"},
		{Key: "logging.level", Want: "INFO"},
		{Key: "nested.key.also.work", Want: "yes"},
		{Key: "not.found", Want: ""},
		{Key: "logging.notfound", Want: ""},
	}

	for _, c := range cases {
		got := cfg.String(c.Key)
		if c.Want != got {
			t.Errorf("String(%#v) = %#v, want %#v", c.Key, got, c.Want)
		}
	}
}

func TestStringMap(t *testing.T) {
	cfg := Configuration{}

	err := cfg.LoadByte([]byte(simpleYaml))
	if err != nil {
		t.Error(err)
	}

	want1 := make(map[string]string)
	want1["hostname"] = "Athena"
	want1["uuid"] = "42"
	want1["42"] = "random_number"

	want2 := make(map[string]string)
	want2["also"] = "map[work:yes]"

	cases := []struct {
		Key  string
		Want map[string]string
	}{
		{Key: "influxdb.tags", Want: want1},
		{Key: "nested.key", Want: want2},
		{Key: "influxdb.unexisting", Want: make(map[string]string)},
	}
	for _, c := range cases {
		got := cfg.StringMap(c.Key)
		if !reflect.DeepEqual(c.Want, got) {
			t.Errorf("StringMap(%#v) = %#v, want %#v", c.Key, got, c.Want)
		}
	}

	// Test after a merge
	err = cfg.LoadByte([]byte(mergeOne))
	if err != nil {
		t.Error(err)
	}

	want1["hostname"] = "Hestia"
	want1["ip_address"] = "192.168.0.1"
	want1["state"] = "online"

	for _, c := range cases {
		got := cfg.StringMap(c.Key)
		if !reflect.DeepEqual(c.Want, got) {
			t.Errorf("StringMap(%#v) = %#v, want %#v", c.Key, got, c.Want)
		}
	}
}

func TestMerge(t *testing.T) {
	cfg := Configuration{}

	err := cfg.LoadByte([]byte(mergeOne))
	if err != nil {
		t.Error(err)
	}

	err = cfg.LoadByte([]byte(mergeTwo))
	if err != nil {
		t.Error(err)
	}

	cases := []struct {
		Key  string
		Want string
	}{
		{Key: "d1", Want: "1"},
		{Key: "d2", Want: "2"},
		{Key: "remplaced", Want: "2"},
		{Key: "sub_dict.d1", Want: "1"},
		{Key: "sub_dict.d2", Want: "2"},
		{Key: "sub_dict.remplaced", Want: "2"},
		{Key: "nested.sub_dict.d1", Want: "1"},
		{Key: "nested.sub_dict.d2", Want: "2"},
		{Key: "nested.sub_dict.remplaced", Want: "2"},
	}
	for _, c := range cases {
		got := cfg.String(c.Key)
		if c.Want != got {
			t.Errorf("String(%#v) = %#v, want %#v", c.Key, got, c.Want)
		}
	}
}

func TestData(t *testing.T) {
	cfg := Configuration{}

	data, err := ioutil.ReadFile("testdata/main.conf")
	if err != nil {
		t.Error(err)
	}

	err = cfg.LoadByte(data)
	if err != nil {
		t.Error(err)
	}

	err = cfg.LoadDirectory("testdata/conf.d")
	if err != nil {
		t.Error(err)
	}

	cases := []struct {
		Key  string
		Want string
	}{
		{Key: "main_conf_loaded", Want: "yes"},
		{Key: "first_conf_loaded", Want: "yes"},
		{Key: "second_conf_loaded", Want: "yes"},
		{Key: "overridden_value", Want: "second"},
		{Key: "merged_dict.main", Want: "1"},
		{Key: "merged_dict.first", Want: "yes"},
		{Key: "sub_section.nested", Want: "<nil>"},
		{Key: "telegraf.statsd.enabled", Want: "<nil>"},
	}
	for _, c := range cases {
		got := cfg.String(c.Key)
		if c.Want != got {
			t.Errorf("String(%#v) = %#v, want %#v", c.Key, got, c.Want)
		}
	}

	got, ok := cfg.Get("merged_list")
	if !ok {
		t.Errorf("Get(%v) not found", "merged_list")
	}

	want := []interface{}{
		"duplicated between main.conf & second.conf",
		"item from main.conf",
		"item from first.conf",
		"item from second.conf",
		"duplicated between main.conf & second.conf",
	}
	if !reflect.DeepEqual(got, want) {
		t.Errorf("merged_list = %v, want %v", got, want)
	}
}

func TestSet(t *testing.T) {
	cfg := Configuration{}

	cfg.Set("test-int", 5)
	cfg.Set("test-str", "string")
	cfg.Set("test-change-type", "string")
	cfg.Set("test-int", 42)
	cfg.Set("test-change-type", 9)
	cfg.Set("test.sub.list", []int{})
	cfg.Set("test.sub.dict", map[string]interface{}{"temp": 28.5})
	cfg.Set("test.sub.int", 5)
	cfg.Set("test.sub.nil", nil)

	cases := []struct {
		key  string
		want interface{}
	}{
		{
			key:  "test-int",
			want: 42,
		},
		{
			key:  "test-str",
			want: "string",
		},
		{
			key:  "test-change-type",
			want: 9,
		},
		{
			key:  "test.sub.list",
			want: []int{},
		},
		{
			key:  "test.sub.dict",
			want: map[string]interface{}{"temp": 28.5},
		},
		{
			key:  "test.sub.dict.temp",
			want: 28.5,
		},
		{
			key: "test.sub",
			want: map[string]interface{}{
				"dict": map[string]interface{}{"temp": 28.5},
				"list": []int{},
				"int":  5,
				"nil":  nil,
			},
		},
	}
	for _, c := range cases {
		got, ok := cfg.Get(c.key)
		if !ok {
			t.Errorf("cfg.Get(%#v) not found", c.key)
		}

		if !reflect.DeepEqual(got, c.want) {
			t.Errorf("cfg.Get(%#v) == %v, want %v", c.key, got, c.want)
		}
	}
}

func TestLoadEnv(t *testing.T) {
	envs := map[string]string{
		"ENV_NAME_1":        "something",
		"AGENT_API_PORT":    "8015",
		"AGENT_API_ENABLED": "yes",
		"API_ENABLED":       "false",
		"EXTRA_ENV":         "not-used",
		"AGENT_TAGS":        "this-is,a-list,comma separated",
	}
	lookupEnv := func(envName string) (string, bool) {
		value, ok := envs[envName]
		return value, ok
	}
	cfg := Configuration{lookupEnv: lookupEnv}

	loadCases := []struct {
		envName   string
		varType   ValueType
		key       string
		wantFound bool
	}{
		{
			envName:   "ENV_NAME_1",
			varType:   TypeString,
			key:       "name1",
			wantFound: true,
		},
		{
			envName:   "AGENT_API_PORT",
			varType:   TypeInteger,
			key:       "api.port",
			wantFound: true,
		},
		{
			envName:   "AGENT_API_ADDRESS",
			varType:   TypeString,
			key:       "api.address",
			wantFound: false,
		},
		{
			envName:   "API_ENABLED",
			varType:   TypeBoolean,
			key:       "api.enabled",
			wantFound: true,
		},
		{
			envName:   "AGENT_API_ENABLED",
			varType:   TypeBoolean,
			key:       "api.enabled",
			wantFound: true,
		},
		{
			envName:   "AGENT_API_PORT2",
			varType:   TypeString,
			key:       "api.port",
			wantFound: false,
		},
		{
			envName:   "AGENT_TAGS",
			varType:   TypeStringList,
			key:       "agent.tags",
			wantFound: true,
		},
	}
	cases := []struct {
		key       string
		wantFound bool
		want      interface{}
	}{
		{
			key:       "name1",
			wantFound: true,
			want:      "something",
		},
		{
			key:       "api.port",
			wantFound: true,
			want:      8015,
		},
		{
			key:       "api.address",
			wantFound: false,
		},
		{
			key:       "api.enabled",
			wantFound: true,
			want:      true,
		},
		{
			key:       "agent.tags",
			wantFound: true,
			want:      []string{"this-is", "a-list", "comma separated"},
		},
	}

	for _, c := range loadCases {
		found, err := cfg.LoadEnv(c.key, c.varType, c.envName)
		if err != nil {
			t.Errorf("LoadEnv(%v) failed: %v", c.envName, err)
		}

		if found != c.wantFound {
			t.Errorf("LoadEnv(%v) == %v, want %v", c.envName, found, c.wantFound)
		}
	}

	for _, c := range cases {
		got, ok := cfg.Get(c.key)

		if c.wantFound {
			if !ok {
				t.Errorf("Get(%v) not found", c.key)
			}

			if !reflect.DeepEqual(got, c.want) {
				t.Errorf("Get(%v) == %#v, want %#v", c.key, got, c.want)
			}
		} else if ok {
			t.Errorf("Get(%v) == %v, want not found", c.key, got)
		}
	}
}

<<<<<<< HEAD
func TestDelete(t *testing.T) {
	makeCfg := func() *Configuration {
		cfg := Configuration{}

		cfg.Set("test-flat", "value")
		cfg.Set("test.sub.list", []int{})
		cfg.Set("test.sub.dict", map[string]interface{}{"temp": 28.5})
		cfg.Set("test.sub.sub.int", 5)
		cfg.Set("test.sub.deepdict", map[string]interface{}{
			"deep1": map[string]interface{}{
				"deep2": []string{"Hello, world"},
			},
		})

		return &cfg
	}

	cases := []struct {
		name        string
		keyToDelete string
		wants       map[string]interface{}
	}{
		{
			name:        "non-existing-key",
			keyToDelete: "some-value",
			wants: map[string]interface{}{
				"test-flat":                     "value",
				"test.sub.list":                 []int{},
				"test.sub.dict.temp":            28.5,
				"test.sub.sub.int":              5,
				"test.sub.deepdict.deep1.deep2": []string{"Hello, world"},
			},
		},
		{
			name:        "simple",
			keyToDelete: "test-flat",
			wants: map[string]interface{}{
				"test-flat":                     nil,
				"test.sub.list":                 []int{},
				"test.sub.dict.temp":            28.5,
				"test.sub.sub.int":              5,
				"test.sub.deepdict.deep1.deep2": []string{"Hello, world"},
			},
		},
		{
			name:        "sub",
			keyToDelete: "test.sub.list",
			wants: map[string]interface{}{
				"test-flat":                     "value",
				"test.sub.list":                 nil,
				"test.sub.dict.temp":            28.5,
				"test.sub.sub.int":              5,
				"test.sub.deepdict.deep1.deep2": []string{"Hello, world"},
			},
		},
		{
			name:        "sub-sub",
			keyToDelete: "test.sub.sub.int",
			wants: map[string]interface{}{
				"test-flat":                     "value",
				"test.sub.list":                 []int{},
				"test.sub.dict.temp":            28.5,
				"test.sub.sub.int":              nil,
				"test.sub.sub":                  map[string]interface{}{},
				"test.sub.deepdict.deep1.deep2": []string{"Hello, world"},
			},
		},
		{
			name:        "sub.dict",
			keyToDelete: "test.sub.dict",
			wants: map[string]interface{}{
				"test-flat":                     "value",
				"test.sub.list":                 []int{},
				"test.sub.dict.temp":            nil,
				"test.sub.dict":                 nil,
				"test.sub.sub.int":              5,
				"test.sub.deepdict.deep1.deep2": []string{"Hello, world"},
			},
		},
		{
			name:        "sub.dict.temp",
			keyToDelete: "test.sub.dict.temp",
			wants: map[string]interface{}{
				"test-flat":                     "value",
				"test.sub.list":                 []int{},
				"test.sub.dict.temp":            nil,
				"test.sub.dict":                 map[string]interface{}{},
				"test.sub.sub.int":              5,
				"test.sub.deepdict.deep1.deep2": []string{"Hello, world"},
			},
		},
		{
			name:        "deep2",
			keyToDelete: "test.sub.deepdict.deep1.deep2",
			wants: map[string]interface{}{
				"test-flat":                     "value",
				"test.sub.list":                 []int{},
				"test.sub.dict.temp":            28.5,
				"test.sub.sub.int":              5,
				"test.sub.deepdict.deep1.deep2": nil,
				"test.sub.deepdict.deep1":       map[string]interface{}{},
				"test.sub.deepdict": map[string]interface{}{
					"deep1": map[string]interface{}{},
				},
			},
		},
		{
			name:        "deep1",
			keyToDelete: "test.sub.deepdict.deep1",
			wants: map[string]interface{}{
				"test-flat":                     "value",
				"test.sub.list":                 []int{},
				"test.sub.dict.temp":            28.5,
				"test.sub.sub.int":              5,
				"test.sub.deepdict.deep1.deep2": nil,
				"test.sub.deepdict.deep1":       nil,
				"test.sub.deepdict":             map[string]interface{}{},
			},
		},
		{
			name:        "deep0",
			keyToDelete: "test.sub.deepdict",
			wants: map[string]interface{}{
				"test-flat":                     "value",
				"test.sub.list":                 []int{},
				"test.sub.dict.temp":            28.5,
				"test.sub.sub.int":              5,
				"test.sub.deepdict.deep1.deep2": nil,
				"test.sub.deepdict.deep1":       nil,
				"test.sub.deepdict":             nil,
			},
		},
		{
			name:        "full tree",
			keyToDelete: "test.sub",
			wants: map[string]interface{}{
				"test-flat":                     "value",
				"test.sub.list":                 nil,
				"test.sub.dict.temp":            nil,
				"test.sub.sub.int":              nil,
				"test.sub.deepdict.deep1.deep2": nil,
			},
		},
		{
			name:        "full tree2",
			keyToDelete: "test",
			wants: map[string]interface{}{
				"test-flat":                     "value",
				"test.sub.list":                 nil,
				"test.sub.dict.temp":            nil,
				"test.sub.sub.int":              nil,
				"test.sub.deepdict.deep1.deep2": nil,
			},
		},
	}
	for _, c := range cases {
		t.Run(c.name, func(t *testing.T) {
			cfg := makeCfg()

			cfg.Delete(c.keyToDelete)

			for key, want := range c.wants {
				got, ok := cfg.Get(key)

				if want == nil && ok {
					t.Errorf("Get(%v) == %v, want nothing", key, got)
				} else if !reflect.DeepEqual(got, want) {
					t.Errorf("Get(%v) == %v, want %v", key, got, want)
				}
			}
		})
=======
func TestDump(t *testing.T) {
	cfg := Configuration{}

	data, err := ioutil.ReadFile("testdata/secret.conf")
	if err != nil {
		t.Error(err)
	}

	err = cfg.LoadByte(data)
	if err != nil {
		t.Error(err)
	}

	result := cfg.Dump()

	jsonByte, err := json.Marshal(result)
	if err != nil {
		t.Error(err)
	}

	if bytes.Contains(jsonByte, []byte("not_in_dump")) {
		t.Error("Dump() contains the secret \"not_in_dump\"")
	}

	if !bytes.Contains(jsonByte, []byte("this_is_in_dump")) {
		t.Error("Dump() does NOT contains  \"this_is_in_dump\"")
>>>>>>> 22f6a749
	}
}<|MERGE_RESOLUTION|>--- conflicted
+++ resolved
@@ -427,7 +427,6 @@
 	}
 }
 
-<<<<<<< HEAD
 func TestDelete(t *testing.T) {
 	makeCfg := func() *Configuration {
 		cfg := Configuration{}
@@ -599,7 +598,9 @@
 				}
 			}
 		})
-=======
+	}
+}
+
 func TestDump(t *testing.T) {
 	cfg := Configuration{}
 
@@ -626,6 +627,5 @@
 
 	if !bytes.Contains(jsonByte, []byte("this_is_in_dump")) {
 		t.Error("Dump() does NOT contains  \"this_is_in_dump\"")
->>>>>>> 22f6a749
 	}
 }