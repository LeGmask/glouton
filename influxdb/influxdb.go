--- conflicted
+++ resolved
@@ -172,12 +172,8 @@
 	for key, value := range metricPoint.Labels {
 		tags[key] = value
 	}
-<<<<<<< HEAD
+
 	delete(tags, types.LabelName)
-=======
-
-	delete(tags, "__name__")
->>>>>>> 886dd4f6
 
 	return influxDBClient.NewPoint(measurement, tags, fields, time)
 }
