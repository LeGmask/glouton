--- conflicted
+++ resolved
@@ -96,16 +96,11 @@
 			return
 		}
 	}
-<<<<<<< HEAD
+
 	newContext.Annotations.BleemeoItem = item
 	newContext.Tags["mountpoint"] = item
-	return
-=======
-
-	newContext.Tags["item"] = item
 
 	return newContext, drop
->>>>>>> 886dd4f6
 }
 
 func (dt diskTransformer) transformMetrics(originalContext internal.GatherContext, currentContext internal.GatherContext, fields map[string]float64, originalFields map[string]interface{}) map[string]float64 {
