// Copyright 2015-2019 Bleemeo
//
// bleemeo.com an infrastructure monitoring solution in the Cloud
//
// Licensed under the Apache License, Version 2.0 (the "License");
// you may not use this file except in compliance with the License.
// You may obtain a copy of the License at
//
// http://www.apache.org/licenses/LICENSE-2.0
//
// Unless required by applicable law or agreed to in writing, software
// distributed under the License is distributed on an "AS IS" BASIS,
// WITHOUT WARRANTIES OR CONDITIONS OF ANY KIND, either express or implied.
// See the License for the specific language governing permissions and
// limitations under the License.

package internal

import (
	"fmt"
	"glouton/inputs"
	"glouton/logger"
	"glouton/types"
	"reflect"
	"sort"
	"strings"
	"sync"
	"time"

	"github.com/influxdata/telegraf"
)

type metricPoint struct {
	Value interface{} // could be uint64 or int64
	Time  time.Time
}

// GatherContext is the couple Measurement and tags
type GatherContext struct {
	Measurement    string
	Tags           map[string]string
	Annotations    types.MetricAnnotations
	OriginalFields map[string]interface{}
}

// RenameCallback is a function which can mutate labels & annotations
type RenameCallback func(labels map[string]string, annotations types.MetricAnnotations) (newLabels map[string]string, newAnnotations types.MetricAnnotations)

// Accumulator implements telegraf.Accumulator with the capabilities to
// renames metrics, apply transformation (including derivation of value).
//
// Transformations are implemented via a callback function
// The processing will be the following:
// * PrepareGather must be called.
// * The Gather() method should be called
// * If TransformGlobal is set, it's applied. RenameTransform allow to rename measurement and alter tags. It could also completly drop
//   a batch of metrics
// * Any metrics matching DerivatedMetrics are derivated. Metric seen for the first time are dropped.
//   Derivation is only applied to Counter values, that is something that only go upward. If value does downward, it's skipped.
// * Then TransformMetrics is called on a float64 version of fields. It may apply per-metric transformation
type Accumulator struct {
	Accumulator telegraf.Accumulator

	// RenameGlobal apply global rename on all metrics from one batch.
	// It may:
	// * change the measurement name (prefix of metric name)
	// * alter tags
	// * completly drop this base (e.g. blacklisting for disk/network interface/...))
	RenameGlobal func(originalContext GatherContext) (newContext GatherContext, drop bool)

	// DerivatedMetrics is the list of metric counter to derive
	DerivatedMetrics []string

	// ShouldDerivateMetrics indicate if a metric should be derivated. It's an alternate way to DerivatedMetrics.
	// If both ShouldDerivateMetrics and DerivatedMetrics are set, only metrics not found in DerivatedMetrics are passed to ShouldDerivateMetrics
	ShouldDerivateMetrics func(originalContext GatherContext, currentContext GatherContext, metricName string) bool

	// TransformMetrics take a list of metrics and could change the name/value or even add/delete some points.
	// tags & measurement are given as indication and should not be mutated.
	TransformMetrics func(originalContext GatherContext, currentContext GatherContext, fields map[string]float64, originalFields map[string]interface{}) map[string]float64

	// RenameMetrics apply a per-metric rename of metric name and measurement. tags can't be mutated
	RenameMetrics func(originalContext GatherContext, currentContext GatherContext, metricName string) (newMeasurement string, newMetricName string)

	RenameCallbacks []RenameCallback

	// map a flattened tags to a map[fieldName]value
	currentValues map[string]map[string]metricPoint
	pastValues    map[string]map[string]metricPoint
	l             sync.Mutex
}

// PrepareGather should be called before each gather. It's mainly useful for delta computation.
func (a *Accumulator) PrepareGather() {
	a.pastValues = a.currentValues
	a.currentValues = make(map[string]map[string]metricPoint)
}

// convertToFloat convert the interface type in float64
func convertToFloat(value interface{}) (valueFloat float64, err error) {
	switch value := value.(type) {
	case uint64:
		valueFloat = float64(value)
	case float64:
		valueFloat = value
	case int:
		valueFloat = float64(value)
	case int64:
		valueFloat = float64(value)
	case bool:
		if value {
			valueFloat = 1.0
		} else {
			valueFloat = 0.0
		}
	default:
		var valueType = reflect.TypeOf(value)
		err = fmt.Errorf("value type not supported: %v", valueType)
	}

	return
}

// rateAsFloat compute the delta/duration between two points
func rateAsFloat(pastPoint, currentPoint metricPoint) (value float64, err error) {
	switch pastValue := pastPoint.Value.(type) {
	case uint64:
		// Special case here. If pastPoint if bigger that currentPoint, the unsigned int will overflow.
		currentValue := currentPoint.Value.(uint64)
		if pastValue > currentValue {
			value = -float64(pastValue - currentValue)
		} else {
			value = float64(currentValue - pastValue)
		}
	case int:
		value = float64(currentPoint.Value.(int) - pastValue)
	case int64:
		value = float64(currentPoint.Value.(int64) - pastValue)
	default:
		pastValueFloat, err := convertToFloat(pastPoint.Value)
		if err != nil {
			return 0.0, err
		}

		currentValue, err := convertToFloat(currentPoint.Value)
		if err != nil {
			return 0.0, err
		}

		value = currentValue - pastValueFloat
	}

	value /= float64(currentPoint.Time.Unix() - pastPoint.Time.Unix())

	return value, err
}

func flattenTag(tags map[string]string) string {
	tagsList := make([]string, 0, len(tags))

	for k, v := range tags {
		tagsList = append(tagsList, fmt.Sprintf("%s=%s", k, v))
	}

	sort.Strings(tagsList)

	return strings.Join(tagsList, ",")
}

// applyDerivate compute the derivated value for metrics in DerivatedMetrics
func (a *Accumulator) applyDerivate(originalContext GatherContext, currentContext GatherContext, fields map[string]interface{}, metricTime time.Time) map[string]float64 {
	a.l.Lock()
	defer a.l.Unlock()

	result := make(map[string]float64)
	searchMetrics := make(map[string]bool)

	for _, m := range a.DerivatedMetrics {
		searchMetrics[m] = true
	}

	flatTag := flattenTag(currentContext.Tags)

	if _, ok := a.currentValues[flatTag]; !ok {
		a.currentValues[flatTag] = make(map[string]metricPoint)
	}

	for metricName, value := range fields {
		if _, ok := value.(string); ok {
			// we ignore string without error
			continue
		}

		derive := false

		if _, ok := searchMetrics[metricName]; ok {
			derive = true
		}

		if !derive && a.ShouldDerivateMetrics != nil && a.ShouldDerivateMetrics(originalContext, currentContext, metricName) {
			derive = true
		}

		if !derive {
			valueFloat, err := convertToFloat(value)
			if err == nil {
				result[metricName] = valueFloat
			} else {
				a.AddError(err)
			}

			continue
		}

		pastMetricPoint, ok := a.pastValues[flatTag][metricName]
		currentPoint := metricPoint{Time: metricTime, Value: value}
		a.currentValues[flatTag][metricName] = currentPoint

		if ok {
			valueFloat, err := rateAsFloat(pastMetricPoint, currentPoint)

			switch {
			case err == nil && valueFloat >= 0:
				result[metricName] = valueFloat
			case err == nil:
				continue
			default:
				a.AddError(err)
			}
		} else {
			continue
		}
	}

	return result
}

type accumulatorFunc func(measurement string, fields map[string]interface{}, tags map[string]string, annotations types.MetricAnnotations, t ...time.Time)

func (a *Accumulator) processMetrics(finalFunc accumulatorFunc, measurement string, fields map[string]interface{}, tags map[string]string, t ...time.Time) {
	originalContext := GatherContext{
		Measurement:    measurement,
		Tags:           tags,
		OriginalFields: fields,
	}
	currentContext := originalContext
	currentContext.Tags = make(map[string]string, len(tags))

	for k, v := range tags {
		currentContext.Tags[k] = v
	}

	if a.RenameGlobal != nil {
		drop := false
		currentContext, drop = a.RenameGlobal(currentContext)

		if drop {
			return
		}
	}

	var metricTime time.Time

	if len(t) != 1 {
		metricTime = time.Now()
	} else {
		metricTime = t[0]
	}

	floatFields := a.applyDerivate(originalContext, currentContext, fields, metricTime)

	if a.TransformMetrics != nil {
		floatFields = a.TransformMetrics(originalContext, currentContext, floatFields, fields)
	}

	fieldsPerMeasurements := make(map[string]map[string]interface{})

	if a.RenameMetrics != nil {
		for metricName, value := range floatFields {
			newMeasurement, newMetricName := a.RenameMetrics(originalContext, currentContext, metricName)
			if _, ok := fieldsPerMeasurements[newMeasurement]; !ok {
				fieldsPerMeasurements[newMeasurement] = make(map[string]interface{})
			}

			fieldsPerMeasurements[newMeasurement][newMetricName] = value
		}
	} else {
		currentMap := make(map[string]interface{})
		for k, v := range floatFields {
			currentMap[k] = v
		}
		fieldsPerMeasurements[currentContext.Measurement] = currentMap
	}
<<<<<<< HEAD
	for _, f := range a.RenameCallbacks {
		currentContext.Tags, currentContext.Annotations = f(currentContext.Tags, currentContext.Annotations)
=======

	for k, v := range a.StaticLabels {
		oldValue := currentContext.Tags[k]
		if oldValue != "" {
			currentContext.Tags[k] = v + "_" + oldValue
		} else {
			currentContext.Tags[k] = v
		}
>>>>>>> 886dd4f6
	}

	for measurementName, fields := range fieldsPerMeasurements {
		finalFunc(measurementName, fields, currentContext.Tags, currentContext.Annotations, metricTime)
	}
}

// wrapAdd return an Add* method that support annotation. If the backend accumulator does not support annotation, discard them and use fallbackMethod
func (a *Accumulator) wrapAdd(metricType string) accumulatorFunc {
	if annocationAcc, ok := a.Accumulator.(inputs.AnnotationAccumulator); ok {
		return annocationAcc.AddFieldsWithAnnotations
	}
	fallbackMethod := a.Accumulator.AddFields
	switch metricType {
	case "gauge":
		fallbackMethod = a.Accumulator.AddGauge
	case "counter":
		fallbackMethod = a.Accumulator.AddCounter
	case "summary":
		fallbackMethod = a.Accumulator.AddSummary
	case "histogram":
		fallbackMethod = a.Accumulator.AddHistogram
	}
	return func(measurement string, fields map[string]interface{}, tags map[string]string, annotations types.MetricAnnotations, t ...time.Time) {
		fallbackMethod(measurement, fields, tags, t...)
	}
}

// Implementation of telegraf.Input interface

// AddFields adds a metric to the accumulator with the given measurement
// name, fields, and tags (and timestamp). If a timestamp is not provided,
// then the accumulator sets it to "now".//
func (a *Accumulator) AddFields(measurement string, fields map[string]interface{}, tags map[string]string, t ...time.Time) {
	a.processMetrics(a.wrapAdd("fields"), measurement, fields, tags, t...)
}

// AddGauge is the same as AddFields, but will add the metric as a "Gauge" type
func (a *Accumulator) AddGauge(measurement string, fields map[string]interface{}, tags map[string]string, t ...time.Time) {
	a.processMetrics(a.wrapAdd("gauge"), measurement, fields, tags, t...)
}

// AddCounter is the same as AddFields, but will add the metric as a "Counter" type
func (a *Accumulator) AddCounter(measurement string, fields map[string]interface{}, tags map[string]string, t ...time.Time) {
	a.processMetrics(a.wrapAdd("counter"), measurement, fields, tags, t...)
}

// AddSummary is the same as AddFields, but will add the metric as a "Summary" type
func (a *Accumulator) AddSummary(measurement string, fields map[string]interface{}, tags map[string]string, t ...time.Time) {
	a.processMetrics(a.wrapAdd("summary"), measurement, fields, tags, t...)
}

// AddHistogram is the same as AddFields, but will add the metric as a "Histogram" type
func (a *Accumulator) AddHistogram(measurement string, fields map[string]interface{}, tags map[string]string, t ...time.Time) {
	a.processMetrics(a.wrapAdd("histogram"), measurement, fields, tags, t...)
}

// AddMetric adds an metric to the accumulator.
func (a *Accumulator) AddMetric(telegraf.Metric) {
	a.AddError(fmt.Errorf("AddMetric not implemented"))
}

// AddError reports an error.
func (a *Accumulator) AddError(err error) {
	if a.Accumulator == nil {
		logger.Printf("AddError(%v)", err)
	} else {
		a.Accumulator.AddError(err)
	}
}

// SetPrecision takes two time.Duration objects. If the first is non-zero,
// it sets that as the precision. Otherwise, it takes the second argument
// as the order of time that the metrics should be rounded to, with the
// maximum being 1s.
func (a *Accumulator) SetPrecision(precision time.Duration) {
	a.AddError(fmt.Errorf("SetPrecision not implemented"))
}

// WithTracking upgrades to a TrackingAccumulator with space for maxTracked
// metrics/batches.
func (a *Accumulator) WithTracking(maxTracked int) telegraf.TrackingAccumulator {
	a.AddError(fmt.Errorf("WithTracking not implemented"))
	return nil
}<|MERGE_RESOLUTION|>--- conflicted
+++ resolved
@@ -291,19 +291,9 @@
 		}
 		fieldsPerMeasurements[currentContext.Measurement] = currentMap
 	}
-<<<<<<< HEAD
+
 	for _, f := range a.RenameCallbacks {
 		currentContext.Tags, currentContext.Annotations = f(currentContext.Tags, currentContext.Annotations)
-=======
-
-	for k, v := range a.StaticLabels {
-		oldValue := currentContext.Tags[k]
-		if oldValue != "" {
-			currentContext.Tags[k] = v + "_" + oldValue
-		} else {
-			currentContext.Tags[k] = v
-		}
->>>>>>> 886dd4f6
 	}
 
 	for measurementName, fields := range fieldsPerMeasurements {
@@ -316,7 +306,9 @@
 	if annocationAcc, ok := a.Accumulator.(inputs.AnnotationAccumulator); ok {
 		return annocationAcc.AddFieldsWithAnnotations
 	}
+
 	fallbackMethod := a.Accumulator.AddFields
+
 	switch metricType {
 	case "gauge":
 		fallbackMethod = a.Accumulator.AddGauge
@@ -327,6 +319,7 @@
 	case "histogram":
 		fallbackMethod = a.Accumulator.AddHistogram
 	}
+
 	return func(measurement string, fields map[string]interface{}, tags map[string]string, annotations types.MetricAnnotations, t ...time.Time) {
 		fallbackMethod(measurement, fields, tags, t...)
 	}
