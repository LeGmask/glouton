// Copyright 2015-2019 Bleemeo
//
// bleemeo.com an infrastructure monitoring solution in the Cloud
//
// Licensed under the Apache License, Version 2.0 (the "License");
// you may not use this file except in compliance with the License.
// You may obtain a copy of the License at
//
// http://www.apache.org/licenses/LICENSE-2.0
//
// Unless required by applicable law or agreed to in writing, software
// distributed under the License is distributed on an "AS IS" BASIS,
// WITHOUT WARRANTIES OR CONDITIONS OF ANY KIND, either express or implied.
// See the License for the specific language governing permissions and
// limitations under the License.

package client

import (
	"bytes"
	"context"
	"crypto/tls"
	"encoding/json"
	"errors"
	"fmt"
	"glouton/logger"
	"glouton/version"
	"io"
	"io/ioutil"
	"net/http"
	"net/url"
	"strconv"
	"strings"
	"sync"
	"time"
)

const (
	minimalThrottle = 15 * time.Second
	maximalThrottle = 10 * time.Minute
	// If the throttle delay is less than this, automatically retry the requests.
	maxAutoRetryDelay = time.Minute
)

var errInvalidAgentID = errors.New("got an invalid agent ID")

// HTTPClient is a wrapper around Bleemeo API. It mostly perform JWT authentication.
type HTTPClient struct {
	baseURL  *url.URL
	username string
	password string

	cl *http.Client

	l                   sync.Mutex
	jwtToken            string
	throttleDeadline    time.Time
	throttleConsecutive int
	requestsCount       int
}

// APIError are returned when HTTP request got a response but that response is
// an error (400 or 500).
type APIError struct {
	StatusCode   int
	Content      string
	ContentType  string
	FinalURL     string
	UnmarshalErr error
	IsAuthError  bool
}

// IsAuthError return true if the error is an APIError due to authentication failure.
func IsAuthError(err error) bool {
	if apiError, ok := err.(APIError); ok {
		return apiError.IsAuthError
	}

	return false
}

// IsNotFound return true if the error is an APIError due to 404.
func IsNotFound(err error) bool {
	if apiError, ok := err.(APIError); ok {
		return apiError.StatusCode == 404
	}

	return false
}

// IsBadRequest return true if the error is an APIError due to 400.
func IsBadRequest(err error) bool {
	if apiError, ok := err.(APIError); ok {
		return apiError.StatusCode == 400
	}

	return false
}

// IsServerError return true if the error is an APIError due to 5xx.
func IsServerError(err error) bool {
	if apiError, ok := err.(APIError); ok {
		return apiError.StatusCode >= 500
	}

	return false
}

// IsThrottleError return true if the error is an APIError due to 429 - Too many request.
//
// ThrottleDeadline could be used to get recommended retry deadline.
func IsThrottleError(err error) bool {
	if apiError, ok := err.(APIError); ok {
		return apiError.StatusCode == 429
	}

	return false
}

// APIErrorContent return the API error response, if the error is an APIError.
// Retrun the empty string if the error isn't an APIError.
func APIErrorContent(err error) string {
	if apiError, ok := err.(APIError); ok {
		return apiError.Content
	}

	return ""
}

func (ae APIError) Error() string {
	if ae.Content == "" && ae.UnmarshalErr != nil {
		return fmt.Sprintf("unable to decode JSON: %v", ae.UnmarshalErr)
	}

	return fmt.Sprintf("response code %d: %s", ae.StatusCode, ae.Content)
}

// NewClient return a client to talk with Bleemeo API.
//
// It does the authentication (using JWT currently) and may do rate-limiting/throtteling, so
// most function may return a ThrottleError.
func NewClient(baseURL string, username string, password string, insecureTLS bool) (*HTTPClient, error) {
	u, err := url.Parse(baseURL)
	if err != nil {
		return nil, err
	}

	cl := &http.Client{
		Transport: &http.Transport{
			Proxy: http.ProxyFromEnvironment,
			TLSClientConfig: &tls.Config{
				InsecureSkipVerify: insecureTLS, //nolint:gosec
			},
		},
	}

	return &HTTPClient{
		baseURL:  u,
		username: username,
		password: password,
		cl:       cl,
	}, nil
}

// ThrottleDeadline return the time request should be retryed.
func (c *HTTPClient) ThrottleDeadline() time.Time {
	c.l.Lock()
	defer c.l.Unlock()

	return c.throttleDeadline
}

func (c *HTTPClient) RequestsCount() int {
	c.l.Lock()
	defer c.l.Unlock()

	return c.requestsCount
}

// Do perform the specified request.
//
// Response is assumed to be JSON and will be decoded into result. If result is nil, response is not decoded
//
// If submittedData is not-nil, it's the body content of the request.
func (c *HTTPClient) Do(ctx context.Context, method string, path string, params map[string]string, data interface{}, result interface{}) (statusCode int, err error) {
	c.l.Lock()
	defer c.l.Unlock()

	req, err := c.prepareRequest(method, path, params, data)
	if err != nil {
		return 0, err
	}

	return c.do(ctx, req, result, true, true, false)
}

// DoUnauthenticated perform the specified request, but without the JWT token used in `Do`. It is otherwise exactly similar to `Do`.
func (c *HTTPClient) DoUnauthenticated(ctx context.Context, method string, path string, params map[string]string, data interface{}, result interface{}) (statusCode int, err error) {
	c.l.Lock()
	defer c.l.Unlock()

	req, err := c.prepareRequest(method, path, params, data)
	if err != nil {
		return 0, err
	}

	return c.do(ctx, req, result, true, false, false)
}

// DoTLSInsecure perform the specified request, but without TLS verification. It is otherwise exactly similar to `DoUnauthenticated`.
// This method will NOT use authentication (since credentials should not be sent insecurely).
func (c *HTTPClient) DoTLSInsecure(ctx context.Context, method string, path string, params map[string]string, data interface{}, result interface{}) (statusCode int, err error) {
	c.l.Lock()
	defer c.l.Unlock()

	req, err := c.prepareRequest(method, path, params, data)
	if err != nil {
		return 0, err
	}

	return c.do(ctx, req, result, true, false, true)
}

func (c *HTTPClient) prepareRequest(method string, path string, params map[string]string, data interface{}) (*http.Request, error) {
	u, err := c.baseURL.Parse(path)
	if err != nil {
		return nil, err
	}

	var bodyReader io.Reader

	if data != nil {
		body, _ := json.Marshal(data)
		bodyReader = bytes.NewReader(body)
	}

	req, err := http.NewRequest(method, u.String(), bodyReader) //nolint:noctx
	if err != nil {
		return nil, err
	}

	if bodyReader != nil {
		req.Header.Add("Content-type", "application/json")
	}

	if len(params) > 0 {
		q := req.URL.Query()

		for k, v := range params {
			q.Set(k, v)
		}

		req.URL.RawQuery = q.Encode()
	}

	return req, nil
}

// PostAuth perform the post on specified path. baseURL will be always be added.
func (c *HTTPClient) PostAuth(ctx context.Context, path string, data interface{}, username string, password string, result interface{}) (statusCode int, err error) {
	c.l.Lock()
	defer c.l.Unlock()

	req, err := c.prepareRequest("POST", path, nil, data)
	if err != nil {
		return 0, err
	}

	req.SetBasicAuth(username, password)

	statusCode, err = c.sendRequest(ctx, req, result, false)

	return statusCode, err
}

// Iter read all page for given resource.
//
// params may be modified.
func (c *HTTPClient) Iter(ctx context.Context, resource string, params map[string]string) ([]json.RawMessage, error) {
	if params == nil {
		params = make(map[string]string)
	}

	if _, ok := params["page_size"]; !ok {
		params["page_size"] = "10000"
	}

	result := make([]json.RawMessage, 0)
	next := fmt.Sprintf("v1/%s/", resource)

	for ctx.Err() == nil {
		var page struct {
			Next    string
			Results []json.RawMessage
		}

		_, err := c.Do(ctx, "GET", next, params, nil, &page)
		if err != nil && IsNotFound(err) {
			break
		}

		if err != nil {
			return result, err
		}

		result = append(result, page.Results...)

		if next == page.Next {
			logger.V(1).Printf("next page is the same as current page: %s", page.Next)

			break
		}

		next = page.Next
		params = nil // params are now included in next url.

		if next == "" {
			break
		}
	}

	return result, ctx.Err()
}

func (c *HTTPClient) do(ctx context.Context, req *http.Request, result interface{}, firstCall bool, withAuth bool, forceInsecure bool) (int, error) {
	if forceInsecure {
		withAuth = false
	}

	if withAuth {
		if c.jwtToken == "" {
			newToken, err := c.GetJWT(ctx)
			if err != nil {
				return 0, err
			}

			c.jwtToken = newToken
		}

		req.Header.Set("Authorization", fmt.Sprintf("JWT %s", c.jwtToken))
	}

	for {
		statusCode, err := c.sendRequest(ctx, req, result, forceInsecure)

		// reset the JWT token if the call wasn't authorized, the JWT token may have expired
		if withAuth && firstCall && err != nil {
			if apiError, ok := err.(APIError); ok {
				if apiError.StatusCode == 401 {
					c.jwtToken = ""

					return c.do(ctx, req, result, false, withAuth, forceInsecure)
				}
			}
		}

		if IsThrottleError(err) {
			delay := time.Until(c.throttleDeadline)
			if delay > maxAutoRetryDelay {
				return statusCode, err
			}

			logger.V(2).Printf("During HTTPClient.do() got too many requests. Had to wait %v", delay)

			select {
			case <-time.After(delay):
			case <-ctx.Done():
				return 0, ctx.Err()
			}

			continue
		}

		return statusCode, err
	}
}

// GetJWT return a new JWT token for authentication with Bleemeo API.
func (c *HTTPClient) GetJWT(ctx context.Context) (string, error) {
	u, _ := c.baseURL.Parse("v1/jwt-auth/")

	body, _ := json.Marshal(map[string]string{
		"username": c.username,
		"password": c.password,
	})

	req, err := http.NewRequest("POST", u.String(), bytes.NewReader(body)) //nolint:noctx
	if err != nil {
		return "", err
	}

	req.Header.Add("Content-type", "application/json")

	var token struct {
		Token string
	}

	statusCode, err := c.sendRequest(ctx, req, &token, false)
	if err != nil {
		if apiError, ok := err.(APIError); ok {
			if apiError.StatusCode < 500 && apiError.StatusCode != 429 {
				apiError.IsAuthError = true

				return "", apiError
			}
		}

		return "", err
	}

	if statusCode != 200 {
		if statusCode < 500 && statusCode != 429 {
			return "", APIError{
				StatusCode:  statusCode,
				Content:     "Unable to authenticate",
				IsAuthError: true,
			}
		}

		return "", APIError{
			StatusCode: statusCode,
			Content:    fmt.Sprintf("jwt-auth returned status code == %v, want 200", statusCode),
		}
	}

	return token.Token, nil
}

<<<<<<< HEAD
// VerifyAndGetJWT is used to get a valid JWT.
// It differs from GetJWT because the JWT is only renewed if necessary.
func (c *HTTPClient) VerifyAndGetJWT(agentID string) (string, error) {
	var res struct {
		ID string
	}

	ctx, cancel := context.WithTimeout(context.Background(), 10*time.Second)
	defer cancel()

	// Low cost API endpoint, used to test our JWT.
	path := fmt.Sprintf("v1/agent/%s/?fields=id", agentID)

	// We rely on the client to renew the JWT if it has expired.
	_, err := c.Do(ctx, "GET", path, nil, nil, &res)
	if err != nil {
		return "", err
	}

	if res.ID != agentID {
		return "", errInvalidAgentID
	}

	return c.jwtToken, nil
}

func (c *HTTPClient) sendRequest(req *http.Request, result interface{}, forceInsecure bool) (statusCode int, err error) {
=======
func (c *HTTPClient) sendRequest(ctx context.Context, req *http.Request, result interface{}, forceInsecure bool) (statusCode int, err error) {
>>>>>>> 561f4700
	if time.Until(c.throttleDeadline) > 0 {
		return 0, APIError{
			StatusCode: 429,
			Content:    "Request was throttled",
		}
	}

	req.Header.Add("X-Requested-With", "XMLHttpRequest")
	req.Header.Add("User-Agent", version.UserAgent())

	ctx, cancel := context.WithTimeout(ctx, 10*time.Second)
	defer cancel()

	req = req.WithContext(ctx)
	client := c.cl

	if forceInsecure {
		client = &http.Client{
			Transport: &http.Transport{
				Proxy: http.ProxyFromEnvironment,
				TLSClientConfig: &tls.Config{
					InsecureSkipVerify: true, //nolint:gosec
				},
			},
		}
	}

	c.requestsCount++

	resp, err := client.Do(req)
	if err != nil {
		return 0, err
	}

	defer func() {
		// Ensure we read the whole response to avoid "Connection reset by peer" on server
		// and ensure HTTP connection can be resused
		_, _ = io.Copy(ioutil.Discard, resp.Body)
		resp.Body.Close()
	}()

	if resp.StatusCode != 429 && resp.StatusCode < 500 {
		c.throttleConsecutive = 0
	}

	if resp.StatusCode >= 400 {
		err := fieldsFromResponse(resp, decodeError(resp))

		if resp.StatusCode == 429 {
			c.throttleConsecutive++

			delay := minimalThrottle + time.Duration(10*c.throttleConsecutive)*time.Second

			delaySecond, err := strconv.ParseInt(resp.Header.Get("Retry-After"), 10, 64)
			if err == nil {
				delay = time.Duration(delaySecond) * time.Second
			}

			if delay > maximalThrottle {
				delay = maximalThrottle
			}

			if delay < minimalThrottle {
				delay = minimalThrottle
			}

			c.throttleDeadline = time.Now().Add(delay)
		}

		return resp.StatusCode, err
	}

	if result != nil {
		err = json.NewDecoder(resp.Body).Decode(result)
		if err != nil {
			return resp.StatusCode, fieldsFromResponse(resp, APIError{
				StatusCode:   resp.StatusCode,
				Content:      "",
				UnmarshalErr: err,
			})
		}
	}

	return resp.StatusCode, nil
}

func fieldsFromResponse(resp *http.Response, err APIError) APIError {
	if resp == nil {
		return err
	}

	if resp.Request != nil && resp.Request.URL != nil {
		err.FinalURL = resp.Request.URL.String()
	}

	if resp.Header != nil {
		err.ContentType = resp.Header.Get("content-type")
	}

	err.StatusCode = resp.StatusCode

	return err
}

func decodeError(resp *http.Response) APIError {
	if resp.Header.Get("Content-Type") != "application/json" {
		partialBody := make([]byte, 250)
		n, _ := resp.Body.Read(partialBody)

		return APIError{
			Content:      string(partialBody[:n]),
			UnmarshalErr: nil,
			IsAuthError:  resp.StatusCode == 401,
		}
	}

	var (
		jsonMessage json.RawMessage
		jsonError   struct {
			Error          string
			Detail         string
			NonFieldErrors []string `json:"non_field_errors"`
		}
		errorList []string
	)

	err := json.NewDecoder(resp.Body).Decode(&jsonMessage)
	if err != nil {
		return APIError{
			Content:      "",
			UnmarshalErr: err,
			IsAuthError:  resp.StatusCode == 401,
		}
	}

	err = json.Unmarshal(jsonMessage, &jsonError)
	if err != nil {
		err = json.Unmarshal(jsonMessage, &errorList)
	}

	if err != nil {
		return APIError{
			Content:      "",
			UnmarshalErr: err,
			IsAuthError:  resp.StatusCode == 401,
		}
	}

	if errorList != nil {
		return APIError{
			Content:      strings.Join(errorList, ", "),
			UnmarshalErr: nil,
			IsAuthError:  resp.StatusCode == 401,
		}
	}

	if jsonError.Error != "" || jsonError.Detail != "" || len(jsonError.NonFieldErrors) > 0 {
		errorMessage := jsonError.Error
		if errorMessage == "" {
			errorMessage = jsonError.Detail
		}

		if errorMessage == "" && len(jsonError.NonFieldErrors) > 0 {
			errorMessage = strings.Join(jsonError.NonFieldErrors, ", ")
		}

		return APIError{
			Content:      errorMessage,
			UnmarshalErr: nil,
			IsAuthError:  resp.StatusCode == 401,
		}
	}

	return APIError{
		Content:      string(jsonMessage),
		UnmarshalErr: nil,
		IsAuthError:  resp.StatusCode == 401,
	}
}<|MERGE_RESOLUTION|>--- conflicted
+++ resolved
@@ -426,7 +426,6 @@
 	return token.Token, nil
 }
 
-<<<<<<< HEAD
 // VerifyAndGetJWT is used to get a valid JWT.
 // It differs from GetJWT because the JWT is only renewed if necessary.
 func (c *HTTPClient) VerifyAndGetJWT(agentID string) (string, error) {
@@ -453,10 +452,7 @@
 	return c.jwtToken, nil
 }
 
-func (c *HTTPClient) sendRequest(req *http.Request, result interface{}, forceInsecure bool) (statusCode int, err error) {
-=======
 func (c *HTTPClient) sendRequest(ctx context.Context, req *http.Request, result interface{}, forceInsecure bool) (statusCode int, err error) {
->>>>>>> 561f4700
 	if time.Until(c.throttleDeadline) > 0 {
 		return 0, APIError{
 			StatusCode: 429,
