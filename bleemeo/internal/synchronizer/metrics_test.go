// Copyright 2015-2019 Bleemeo
//
// bleemeo.com an infrastructure monitoring solution in the Cloud
//
// Licensed under the Apache License, Version 2.0 (the "License");
// you may not use this file except in compliance with the License.
// You may obtain a copy of the License at
//
// http://www.apache.org/licenses/LICENSE-2.0
//
// Unless required by applicable law or agreed to in writing, software
// distributed under the License is distributed on an "AS IS" BASIS,
// WITHOUT WARRANTIES OR CONDITIONS OF ANY KIND, either express or implied.
// See the License for the specific language governing permissions and
// limitations under the License.

//nolint:scopelint,goconst,dupl
package synchronizer

import (
	"context"
	"glouton/agent/state"
	"glouton/bleemeo/internal/cache"
	bleemeoTypes "glouton/bleemeo/types"
	"glouton/config"
	"glouton/discovery"
	"glouton/facts"
	"glouton/store"
	"glouton/types"
	"net/http"
	"net/http/httptest"
	"reflect"
	"sort"
	"strconv"
	"testing"
	"time"

	"github.com/google/go-cmp/cmp"
<<<<<<< HEAD
=======
)

const (
	idAgentTypeAgent = "44aefd1c-29bc-4c67-89cd-197efc1d6650"
	idAgentTypeSNMP  = "cf1d4e06-1058-4149-864f-82c6b2ba7c7a"
	idAgentMain      = "1ea3eaa7-3c29-413c-b00e-9dbd7183fb26"
	idAgentSNMP      = "69956bc0-943f-4125-bb9b-eb4743c83b3c"
	idAccountConfig  = "553b1cd5-f10a-4f17-87e8-92dc6717a93f"
	passwordAgent    = "a-secret-password"
>>>>>>> 561f4700
)

type mockMetric struct {
	Name   string
	labels map[string]string
}

func (m mockMetric) Labels() map[string]string {
	if m.labels != nil {
		return m.labels
	}

	return map[string]string{types.LabelName: m.Name}
}

func (m mockMetric) Annotations() types.MetricAnnotations {
	return types.MetricAnnotations{}
}

func (m mockMetric) Points(start, end time.Time) ([]types.Point, error) {
	return nil, errNotImplemented
}

type mockTime struct {
	now time.Time
}

func (mt *mockTime) Now() time.Time {
	return mt.now
}

func (mt *mockTime) Advance(d time.Duration) {
	mt.now = mt.now.Add(d)
}

func TestPrioritizeAndFilterMetrics(t *testing.T) {
	inputNames := []struct {
		Name         string
		HighPriority bool
	}{
		{"cpu_used", true},
		{"cassandra_status", false},
		{"io_utilization", true},
		{"nginx_requests", false},
		{"mem_used", true},
		{"mem_used_perc", true},
	}
	isHighPriority := make(map[string]bool)
	countHighPriority := 0
	metrics := make([]types.Metric, len(inputNames))
	metrics2 := make([]types.Metric, len(inputNames))

	for i, n := range inputNames {
		metrics[i] = mockMetric{Name: n.Name}
		metrics2[i] = mockMetric{Name: n.Name}

		if n.HighPriority {
			countHighPriority++

			isHighPriority[n.Name] = true
		}
	}

	metrics = prioritizeAndFilterMetrics(types.MetricFormatBleemeo, metrics, false)
	metrics2 = prioritizeAndFilterMetrics(types.MetricFormatBleemeo, metrics2, true)

	for i, m := range metrics {
		if !isHighPriority[m.Labels()[types.LabelName]] && i < countHighPriority {
			t.Errorf("Found metrics %#v at index %d, want after %d", m.Labels()[types.LabelName], i, countHighPriority)
		}

		if isHighPriority[m.Labels()[types.LabelName]] && i >= countHighPriority {
			t.Errorf("Found metrics %#v at index %d, want before %d", m.Labels()[types.LabelName], i, countHighPriority)
		}
	}

	for i, m := range metrics2 {
		if !isHighPriority[m.Labels()[types.LabelName]] {
			t.Errorf("Found metrics %#v at index %d, but it's not prioritary", m.Labels()[types.LabelName], i)
		}
	}
}

func TestPrioritizeAndFilterMetrics2(t *testing.T) {
	type order struct {
		LabelBefore string
		LabelAfter  string
	}

	cases := []struct {
		name   string
		inputs []string
		format types.MetricFormat
		order  []order
	}{
		{
			name: "without item are sorted first",
			inputs: []string{
				`__name__="cpu_used"`,
				`__name__="net_bits_recv",item="eth0"`,
				`__name__="net_bits_sent",item="eth0"`,
				`__name__="mem_used"`,
			},
			format: types.MetricFormatBleemeo,
			order: []order{
				{LabelBefore: `__name__="cpu_used"`, LabelAfter: `__name__="net_bits_recv",item="eth0"`},
				{LabelBefore: `__name__="cpu_used"`, LabelAfter: `__name__="net_bits_sent",item="eth0"`},
				{LabelBefore: `__name__="mem_used"`, LabelAfter: `__name__="net_bits_recv",item="eth0"`},
				{LabelBefore: `__name__="mem_used"`, LabelAfter: `__name__="net_bits_sent",item="eth0"`},
			},
		},
		{
			name: "network and fs are after",
			inputs: []string{
				`__name__="io_reads",item="the_item"`,
				`__name__="net_bits_recv",item="the_item"`,
				`__name__="io_writes",item="the_item"`,
				`__name__="cpu_used"`,
				`__name__="disk_used_perc",item="the_item"`,
				`__name__="io_utilization",item="the_item"`,
			},
			format: types.MetricFormatBleemeo,
			order: []order{
				{LabelBefore: `__name__="io_reads",item="the_item"`, LabelAfter: `__name__="net_bits_recv",item="the_item"`},
				{LabelBefore: `__name__="io_writes",item="the_item"`, LabelAfter: `__name__="net_bits_recv",item="the_item"`},
				{LabelBefore: `__name__="io_utilization",item="the_item"`, LabelAfter: `__name__="net_bits_recv",item="the_item"`},
				{LabelBefore: `__name__="cpu_used"`, LabelAfter: `__name__="net_bits_recv",item="the_item"`},
				{LabelBefore: `__name__="io_reads",item="the_item"`, LabelAfter: `__name__="disk_used_perc",item="the_item"`},
				{LabelBefore: `__name__="io_writes",item="the_item"`, LabelAfter: `__name__="disk_used_perc",item="the_item"`},
				{LabelBefore: `__name__="io_utilization",item="the_item"`, LabelAfter: `__name__="disk_used_perc",item="the_item"`},
				{LabelBefore: `__name__="cpu_used"`, LabelAfter: `__name__="disk_used_perc",item="the_item"`},
			},
		},
		{
			name: "custom are always after",
			inputs: []string{
				`__name__="custom_metric"`,
				`__name__="net_bits_recv",item="eth0"`,
				`__name__="net_bits_recv",item="the_item"`,
				`__name__="cpu_used"`,
				`__name__="custom_metric_item",item="the_item"`,
				`__name__="io_reads",item="the_item"`,
				`__name__="custom_metric2"`,
			},
			format: types.MetricFormatBleemeo,
			order: []order{
				{LabelBefore: `__name__="cpu_used"`, LabelAfter: `__name__="custom_metric_item",item="the_item"`},
				{LabelBefore: `__name__="cpu_used"`, LabelAfter: `__name__="custom_metric2"`},
				{LabelBefore: `__name__="cpu_used"`, LabelAfter: `__name__="custom_metric"`},
				{LabelBefore: `__name__="net_bits_recv",item="eth0"`, LabelAfter: `__name__="custom_metric_item",item="the_item"`},
				{LabelBefore: `__name__="net_bits_recv",item="eth0"`, LabelAfter: `__name__="custom_metric2"`},
				{LabelBefore: `__name__="net_bits_recv",item="eth0"`, LabelAfter: `__name__="custom_metric"`},
				{LabelBefore: `__name__="net_bits_recv",item="the_item"`, LabelAfter: `__name__="custom_metric_item",item="the_item"`},
				{LabelBefore: `__name__="net_bits_recv",item="the_item"`, LabelAfter: `__name__="custom_metric2"`},
				{LabelBefore: `__name__="net_bits_recv",item="the_item"`, LabelAfter: `__name__="custom_metric"`},
				{LabelBefore: `__name__="io_reads",item="the_item"`, LabelAfter: `__name__="custom_metric_item",item="the_item"`},
				{LabelBefore: `__name__="io_reads",item="the_item"`, LabelAfter: `__name__="custom_metric2"`},
				{LabelBefore: `__name__="io_reads",item="the_item"`, LabelAfter: `__name__="custom_metric"`},
			},
		},
		{
			name: "network item are sorted",
			inputs: []string{
				`__name__="net_bits_sent",item="eno1"`,
				`__name__="net_bits_recv",item="the_item"`,
				`__name__="net_bits_recv",item="eth0"`,
				`__name__="net_bits_recv",item="br-1234"`,
				`__name__="net_bits_recv",item="eno1"`,
				`__name__="net_bits_sent",item="eth0"`,
				`__name__="net_bits_recv",item="eth1"`,
				`__name__="net_bits_recv",item="br-1"`,
				`__name__="net_bits_recv",item="br-0"`,
			},
			format: types.MetricFormatBleemeo,
			order: []order{
				{LabelBefore: `__name__="net_bits_recv",item="eth0"`, LabelAfter: `__name__="net_bits_recv",item="the_item"`},
				{LabelBefore: `__name__="net_bits_recv",item="eth0"`, LabelAfter: `__name__="net_bits_recv",item="br-0"`},
				{LabelBefore: `__name__="net_bits_recv",item="eth0"`, LabelAfter: `__name__="net_bits_recv",item="br-1234"`},
				{LabelBefore: `__name__="net_bits_recv",item="eth0"`, LabelAfter: `__name__="net_bits_recv",item="eth1"`},
				{LabelBefore: `__name__="net_bits_sent",item="eth0"`, LabelAfter: `__name__="net_bits_recv",item="the_item"`},
				{LabelBefore: `__name__="net_bits_sent",item="eth0"`, LabelAfter: `__name__="net_bits_recv",item="br-0"`},
				{LabelBefore: `__name__="net_bits_sent",item="eth0"`, LabelAfter: `__name__="net_bits_recv",item="br-1234"`},
				{LabelBefore: `__name__="net_bits_sent",item="eth0"`, LabelAfter: `__name__="net_bits_recv",item="eth1"`},
				{LabelBefore: `__name__="net_bits_recv",item="eth1"`, LabelAfter: `__name__="net_bits_recv",item="the_item"`},
				{LabelBefore: `__name__="net_bits_recv",item="eth1"`, LabelAfter: `__name__="net_bits_recv",item="br-0"`},
				{LabelBefore: `__name__="net_bits_recv",item="eth1"`, LabelAfter: `__name__="net_bits_recv",item="br-1234"`},
				{LabelBefore: `__name__="net_bits_recv",item="eno1"`, LabelAfter: `__name__="net_bits_recv",item="the_item"`},
				{LabelBefore: `__name__="net_bits_recv",item="eno1"`, LabelAfter: `__name__="net_bits_recv",item="br-0"`},
				{LabelBefore: `__name__="net_bits_recv",item="eno1"`, LabelAfter: `__name__="net_bits_recv",item="br-1234"`},
				{LabelBefore: `__name__="net_bits_sent",item="eno1"`, LabelAfter: `__name__="net_bits_recv",item="the_item"`},
				{LabelBefore: `__name__="net_bits_sent",item="eno1"`, LabelAfter: `__name__="net_bits_recv",item="br-0"`},
				{LabelBefore: `__name__="net_bits_sent",item="eno1"`, LabelAfter: `__name__="net_bits_recv",item="br-1234"`},
				{LabelBefore: `__name__="net_bits_recv",item="br-0"`, LabelAfter: `__name__="net_bits_recv",item="br-1"`},
			},
		},
		{
			name: "container are sorted",
			inputs: []string{
				`__name__="container_net_bits_sent",item="my_redis"`,
				`__name__="container_mem_used",item="my_memcached"`,
				`__name__="container_cpu_used",item="my_rabbitmq"`,
				`__name__="container_cpu_used",item="my_redis"`,
				`__name__="container_cpu_used",item="my_memcached"`,
				`__name__="container_mem_used",item="my_redis"`,
				`__name__="container_mem_used",item="my_rabbitmq"`,
				`__name__="container_net_bits_sent",item="my_memcached"`,
				`__name__="container_net_bits_sent",item="my_rabbitmq"`,
			},
			format: types.MetricFormatBleemeo,
			order: []order{
				// What we only want is the item are together. Currently item are sorted in lexical order
				{LabelBefore: `__name__="container_net_bits_sent",item="my_memcached"`, LabelAfter: `__name__="container_net_bits_sent",item="my_redis"`},
				{LabelBefore: `__name__="container_net_bits_sent",item="my_memcached"`, LabelAfter: `__name__="container_net_bits_sent",item="my_rabbitmq"`},
				{LabelBefore: `__name__="container_net_bits_sent",item="my_memcached"`, LabelAfter: `__name__="container_mem_used",item="my_redis"`},
				{LabelBefore: `__name__="container_net_bits_sent",item="my_memcached"`, LabelAfter: `__name__="container_mem_used",item="my_rabbitmq"`},
				{LabelBefore: `__name__="container_net_bits_sent",item="my_memcached"`, LabelAfter: `__name__="container_cpu_used",item="my_redis"`},
				{LabelBefore: `__name__="container_net_bits_sent",item="my_memcached"`, LabelAfter: `__name__="container_cpu_used",item="my_rabbitmq"`},

				{LabelBefore: `__name__="container_cpu_used",item="my_memcached"`, LabelAfter: `__name__="container_net_bits_sent",item="my_redis"`},
				{LabelBefore: `__name__="container_cpu_used",item="my_memcached"`, LabelAfter: `__name__="container_net_bits_sent",item="my_rabbitmq"`},
				{LabelBefore: `__name__="container_cpu_used",item="my_memcached"`, LabelAfter: `__name__="container_mem_used",item="my_redis"`},
				{LabelBefore: `__name__="container_cpu_used",item="my_memcached"`, LabelAfter: `__name__="container_mem_used",item="my_rabbitmq"`},
				{LabelBefore: `__name__="container_cpu_used",item="my_memcached"`, LabelAfter: `__name__="container_cpu_used",item="my_redis"`},
				{LabelBefore: `__name__="container_cpu_used",item="my_memcached"`, LabelAfter: `__name__="container_cpu_used",item="my_rabbitmq"`},

				{LabelBefore: `__name__="container_mem_used",item="my_memcached"`, LabelAfter: `__name__="container_net_bits_sent",item="my_redis"`},
				{LabelBefore: `__name__="container_mem_used",item="my_memcached"`, LabelAfter: `__name__="container_net_bits_sent",item="my_rabbitmq"`},
				{LabelBefore: `__name__="container_mem_used",item="my_memcached"`, LabelAfter: `__name__="container_mem_used",item="my_redis"`},
				{LabelBefore: `__name__="container_mem_used",item="my_memcached"`, LabelAfter: `__name__="container_mem_used",item="my_rabbitmq"`},
				{LabelBefore: `__name__="container_mem_used",item="my_memcached"`, LabelAfter: `__name__="container_cpu_used",item="my_redis"`},
				{LabelBefore: `__name__="container_mem_used",item="my_memcached"`, LabelAfter: `__name__="container_cpu_used",item="my_rabbitmq"`},
			},
		},
	}

	for _, tt := range cases {
		tt := tt

		t.Run(tt.name, func(t *testing.T) {
			t.Parallel()

			metrics := make([]types.Metric, 0, len(tt.inputs))

			for _, lbls := range tt.inputs {
				metrics = append(metrics, mockMetric{labels: types.TextToLabels(lbls)})
			}

			result := prioritizeAndFilterMetrics(tt.format, metrics, false)

			for _, ord := range tt.order {
				firstIdx := -1
				secondIdx := -1

				for i, m := range result {
					if reflect.DeepEqual(m.Labels(), types.TextToLabels(ord.LabelBefore)) {
						if firstIdx == -1 {
							firstIdx = i
						} else {
							t.Errorf("metric labels %s present at index %d and %d", ord.LabelBefore, firstIdx, i)
						}
					}

					if reflect.DeepEqual(m.Labels(), types.TextToLabels(ord.LabelAfter)) {
						if secondIdx == -1 {
							secondIdx = i
						} else {
							t.Errorf("metric labels %s present at index %d and %d", ord.LabelAfter, secondIdx, i)
						}
					}
				}

				switch {
				case firstIdx == -1:
					t.Errorf("metric %s is not present", ord.LabelBefore)
				case secondIdx == -1:
					t.Errorf("metric %s is not present", ord.LabelAfter)
				case firstIdx >= secondIdx:
					t.Errorf("metric %s is after metric %s (%d >= %d)", ord.LabelBefore, ord.LabelAfter, firstIdx, secondIdx)
				}
			}
		})
	}
}

func Test_metricComparator_IsSignificantItem(t *testing.T) {
	tests := []struct {
		item string
		want bool
	}{
		{
			item: "/",
			want: true,
		},
		{
			item: "/home",
			want: true,
		},
		{
			item: "/home",
			want: true,
		},
		{
			item: "/srv",
			want: true,
		},
		{
			item: "/var",
			want: true,
		},
		{
			item: "eth0",
			want: true,
		},
		{
			item: "eth1",
			want: true,
		},
		{
			item: "ens18",
			want: true,
		},
		{
			item: "ens1",
			want: true,
		},
		{
			item: "eno1",
			want: true,
		},
		{
			item: "eno5",
			want: true,
		},
		{
			item: "enp7s0",
			want: true,
		},
		{
			item: "ens1f1",
			want: true,
		},

		{
			item: "/home/user",
			want: false,
		},
		{
			item: "enp7s0.4010",
			want: false,
		},
		{
			item: "eth99",
			want: false,
		},
	}
	for _, tt := range tests {
		tt := tt

		t.Run(tt.item, func(t *testing.T) {
			t.Parallel()

			m := newComparator(types.MetricFormatBleemeo)
			if got := m.IsSignificantItem(tt.item); got != tt.want {
				t.Errorf("metricComparator.IsSignificantItem() = %v, want %v", got, tt.want)
			}
		})
	}
}

func Test_metricComparator_SkipInOnlyEssential(t *testing.T) {
	tests := []struct {
		name                string
		format              types.MetricFormat
		metric              string
		keepInOnlyEssential bool
	}{
		{
			name:                "default dashboard metrics are essential 1",
			format:              types.MetricFormatBleemeo,
			metric:              `__name__="cpu_used"`,
			keepInOnlyEssential: true,
		},
		{
			name:                "default dashboard metrics are essential 2",
			format:              types.MetricFormatBleemeo,
			metric:              `__name__="io_reads",item="nvme0"`,
			keepInOnlyEssential: true,
		},
		{
			name:                "default dashboard metrics are essential 3",
			format:              types.MetricFormatBleemeo,
			metric:              `__name__="net_bits_recv",item="eth0"`,
			keepInOnlyEssential: true,
		},
		{
			name:                "high cardinality aren't essential",
			format:              types.MetricFormatBleemeo,
			metric:              `__name__="net_bits_recv",item="the_item"`,
			keepInOnlyEssential: false,
		},
		{
			name:                "high cardinality aren't essential",
			format:              types.MetricFormatBleemeo,
			metric:              `__name__="net_bits_recv",item="br-2a4d1a465acd"`,
			keepInOnlyEssential: false,
		},
	}
	for _, tt := range tests {
		tt := tt

		t.Run(tt.name, func(t *testing.T) {
			t.Parallel()

			m := newComparator(tt.format)
			metric := types.TextToLabels(tt.metric)

			if got := m.KeepInOnlyEssential(metric); got != tt.keepInOnlyEssential {
				t.Errorf("metricComparator.KeepInOnlyEssential() = %v, want %v", got, tt.keepInOnlyEssential)
			}
		})
	}
}

func Test_metricComparator_importanceWeight(t *testing.T) {
	tests := []struct {
		name         string
		format       types.MetricFormat
		metricBefore string
		metricAfter  string
	}{
		{
			name:         "metric of system dashboard are first 1",
			format:       types.MetricFormatBleemeo,
			metricBefore: `__name__="cpu_used"`,
			metricAfter:  `__name__="custom_metric"`,
		},
		{
			name:         "metric of system dashboard are first 2",
			format:       types.MetricFormatBleemeo,
			metricBefore: `__name__="net_bits_recv",item="eth0"`,
			metricAfter:  `__name__="custom_metric"`,
		},
		{
			name:         "metric of system dashboard are first 3",
			format:       types.MetricFormatBleemeo,
			metricBefore: `__name__="net_bits_recv",item="the_item"`,
			metricAfter:  `__name__="custom_metric"`,
		},
		{
			name:         "metric of system dashboard are first 4",
			format:       types.MetricFormatBleemeo,
			metricBefore: `__name__="io_reads",item="nvme0"`,
			metricAfter:  `__name__="custom_metric"`,
		},
		{
			name:         "metric of system dashboard are first 5",
			format:       types.MetricFormatPrometheus,
			metricBefore: `__name__="node_cpu_seconds_global",mode="idle"`,
			metricAfter:  `__name__="custom_metric"`,
		},
		{
			name:         "high cardinality after important",
			format:       types.MetricFormatBleemeo,
			metricBefore: `__name__="system_pending_security_updates"`,
			metricAfter:  `__name__="disk_used_perc",item="/random-value"`,
		},
		{
			name:         "good item before important",
			format:       types.MetricFormatBleemeo,
			metricBefore: `__name__="disk_used_perc",item="/home"`,
			metricAfter:  `__name__="system_pending_security_updates"`,
		},
		{
			name:         "high cardinality after status",
			format:       types.MetricFormatBleemeo,
			metricBefore: `__name__="apache_status"`,
			metricAfter:  `__name__="net_bits_recv",item="tap150"`,
		},
		{
			name:         "good item before status",
			format:       types.MetricFormatBleemeo,
			metricBefore: `__name__="net_bits_recv",item="eth0"`,
			metricAfter:  `__name__="apache_status"`,
		},
		{
			name:         "high cardinality before custom",
			format:       types.MetricFormatBleemeo,
			metricBefore: `__name__="net_bits_recv",item="tap150"`,
			metricAfter:  `__name__="custome_metric"`,
		},
		{
			name:         "essential without item first",
			format:       types.MetricFormatBleemeo,
			metricBefore: `__name__="cpu_used"`,
			metricAfter:  `__name__="cpu_used",item="value"`,
		},
		{
			name:         "essential without item first 2",
			format:       types.MetricFormatBleemeo,
			metricBefore: `__name__="cpu_used"`,
			metricAfter:  `__name__="io_reads",item="/dev/sda"`,
		},
	}
	for _, tt := range tests {
		tt := tt

		t.Run(tt.name, func(t *testing.T) {
			t.Parallel()

			m := newComparator(tt.format)

			metricA := types.TextToLabels(tt.metricBefore)
			metricB := types.TextToLabels(tt.metricAfter)

			weightA := m.importanceWeight(metricA)
			weightB := m.importanceWeight(metricB)

			if weightA >= weightB {
				t.Errorf("weightA = %d, want less than %d", weightA, weightB)
			}
		})
	}
}

type metricTestHelper struct {
	api        *mockAPI
	s          *Synchronizer
	mt         *mockTime
	store      *store.Store
	httpServer *httptest.Server
	t          *testing.T
}

func newMetricHelper(t *testing.T) *metricTestHelper {
	t.Helper()

	helper := &metricTestHelper{
		t:     t,
		api:   newAPI(),
		mt:    &mockTime{now: time.Now()},
		store: store.New(time.Hour),
	}
	cfg := &config.Configuration{}
	helper.httpServer = helper.api.Server()

	if err := cfg.LoadByte([]byte("")); err != nil {
		panic(err)
	}

	cfg.Set("logging.level", "debug")
	cfg.Set("bleemeo.api_base", helper.httpServer.URL)
	cfg.Set("bleemeo.account_id", accountID)
	cfg.Set("bleemeo.registration_key", registrationKey)
	cfg.Set("blackbox.enable", true)

	cache := cache.Cache{}

	cache.SetAccountConfigs([]bleemeoTypes.AccountConfig{
		{
			ID:   idAccountConfig,
			Name: "default",
		},
	})
	cache.SetAgentTypes([]bleemeoTypes.AgentType{
		{
			ID:   idAgentTypeAgent,
			Name: bleemeoTypes.AgentTypeAgent,
		},
		{
			ID:   idAgentTypeSNMP,
			Name: bleemeoTypes.AgentTypeSNMP,
		},
	})
	cache.SetAgentConfigs([]bleemeoTypes.AgentConfig{
		{
			MetricsAllowlist: "",
			MetricResolution: 10,
			AccountConfig:    idAccountConfig,
			AgentType:        idAgentTypeAgent,
		},
		{
			MetricsAllowlist: "",
			MetricResolution: 60,
			AccountConfig:    idAccountConfig,
			AgentType:        idAgentTypeSNMP,
		},
	})

	mainAgent := bleemeoTypes.Agent{
		ID:              idAgentMain,
		CurrentConfigID: idAccountConfig,
		AgentType:       idAgentTypeAgent,
	}

	cache.SetAgentList([]bleemeoTypes.Agent{
		mainAgent,
		{
			ID:              idAgentSNMP,
			CurrentConfigID: idAccountConfig,
			AgentType:       idAgentTypeSNMP,
		},
	})
	cache.SetAgent(mainAgent)

	state := state.NewMock()

	discovery := &discovery.MockDiscoverer{
		UpdatedAt: helper.mt.Now(),
	}

	var err error

	helper.s, err = New(Option{
		Cache: &cache,
		GlobalOption: bleemeoTypes.GlobalOption{
			Config:           cfg,
			Facts:            facts.NewMockFacter(nil),
			State:            state,
			Discovery:        discovery,
			Store:            helper.store,
			MetricFormat:     types.MetricFormatBleemeo,
			SNMPOnlineTarget: func() int { return 0 },
		},
	})
	if err != nil {
		t.Fatal(err)
	}

	helper.s.now = helper.mt.Now
	helper.s.ctx = context.Background()
	helper.s.startedAt = helper.mt.Now()
	helper.s.nextFullSync = helper.mt.Now()
	helper.s.agentID = idAgentMain
	helper.api.JWTUsername = idAgentMain + "@bleemeo.com"
	helper.api.JWTPassword = passwordAgent
	_ = helper.s.option.State.Set("password", passwordAgent)

	if err := helper.s.setClient(); err != nil {
		panic(err)
	}

	return helper
}

type runResult struct {
	h             *metricTestHelper
	runCount      int
	lastErr       error
	didFull       bool
	stillWantSync bool
}

func (h *metricTestHelper) Close() {
	h.httpServer.Close()
	h.httpServer = nil
}

func (h *metricTestHelper) Metrics() []metricPayload {
	var metrics []metricPayload

	h.api.resources["metric"].Store(&metrics)
	sort.Slice(metrics, func(i, j int) bool {
		return metrics[i].ID < metrics[j].ID
	})

	return metrics
}

func (h *metricTestHelper) AddTime(d time.Duration) {
	h.mt.now = h.mt.now.Add(d)
}

func (h *metricTestHelper) RunSync(maxLoop int, timeStep time.Duration, forceFirst bool) runResult {
	startAt := h.mt.Now()
	result := runResult{
		h: h,
	}

	h.api.ResetCount()

	for result.runCount = 0; result.runCount < maxLoop; result.runCount++ {
		h.s.client = &wrapperClient{s: h.s, client: h.s.realClient, duplicateChecked: true}

		methods := h.s.syncToPerform(context.Background())
		if full, ok := methods[syncMethodMetric]; !ok && !forceFirst {
			break
		} else if full {
			result.didFull = true
		}

		err := h.s.syncMetrics(methods[syncMethodMetric], false)
		result.lastErr = err

		if err == nil {
			// when no error, Synchronizer update it lastSync/nextFullSync
			h.s.lastSync = startAt
			h.s.nextFullSync = h.mt.Now().Add(time.Hour)
		}

		h.mt.now = h.mt.Now().Add(timeStep)
	}

	_, result.stillWantSync = h.s.syncToPerform(context.Background())[syncMethodMetric]

	return result
}

// Check verify that runSync was successful without any server error.
func (res runResult) Check(name string, wantFull bool) {
	res.h.t.Helper()

	res.CheckAllowError(name, wantFull)

	if res.h.api.ServerErrorCount > 0 {
		res.h.t.Errorf("%s: had %d server error, last is %v", name, res.h.api.ServerErrorCount, res.h.api.LastServerError)
	}
}

// CheckNoError verify that runSync was successful without any error (client or server).
func (res runResult) CheckNoError(name string, wantFull bool) {
	res.h.t.Helper()

	res.Check(name, wantFull)

	if res.h.api.ClientErrorCount > 0 {
		res.h.t.Errorf("%s: had %d client error", name, res.h.api.ClientErrorCount)
	}
}

// CheckAllowError verify that runSync was successful possibly with error but last sync must be successful.
func (res runResult) CheckAllowError(name string, wantFull bool) {
	res.h.t.Helper()

	if res.lastErr != nil {
		res.h.t.Errorf("%s: sync failed after %d run: %v", name, res.runCount, res.lastErr)
	}

	if wantFull != res.didFull {
		res.h.t.Errorf("%s: full = %v, want %v", name, res.didFull, wantFull)
	}

	if res.runCount == 0 {
		res.h.t.Errorf("%s: did 0 run", name)
	}

	if res.stillWantSync {
		res.h.t.Errorf("%s: still want to synchronize metrics", name)
	}
}

// TestMetricSimpleSync test "normal" scenario:
// Agent start and register metrics
// Some metrics disapear => mark inative
// Some re-appear and some new => mark active & register.
//nolint:cyclop
func TestMetricSimpleSync(t *testing.T) {
	helper := newMetricHelper(t)
	defer helper.Close()

	helper.AddTime(time.Minute)

	helper.RunSync(1, 0, false).CheckNoError("initial full", true)

	// We do 3 request: JWT auth, list metrics and register agent_status
	if helper.api.RequestCount != 3 {
		t.Errorf("Did %d requests, want 3", helper.api.RequestCount)
		helper.api.ShowRequest(t, 10)
	}

	metrics := helper.Metrics()
	want := []metricPayload{
		{
			Metric: bleemeoTypes.Metric{
				ID:         "1",
				AgentID:    idAgentMain,
				LabelsText: "",
			},
			Name: agentStatusName,
		},
	}

	if diff := cmp.Diff(want, metrics); diff != "" {
		t.Errorf("metrics mismatch (-want +got):\n%s", diff)
	}

	helper.AddTime(30 * time.Minute)
	helper.store.PushPoints(context.Background(), []types.MetricPoint{
		{
			Point: types.Point{Time: helper.mt.Now()},
			Labels: map[string]string{
				types.LabelName: "cpu_system",
			},
		},
	})

	helper.RunSync(1, 0, false).CheckNoError("one new metric", false)

	// We do 2 request: list metrics, list inactive metrics
	// and register new metric
	if helper.api.RequestCount != 3 {
		t.Errorf("Did %d requests, want 3", helper.api.RequestCount)
		helper.api.ShowRequest(t, 10)
	}

	metrics = helper.Metrics()
	want = []metricPayload{
		{
			Metric: bleemeoTypes.Metric{
				ID:         "1",
				AgentID:    idAgentMain,
				LabelsText: "",
			},
			Name: agentStatusName,
		},
		{
			Metric: bleemeoTypes.Metric{
				ID:         "2",
				AgentID:    idAgentMain,
				LabelsText: "",
			},
			Name: "cpu_system",
		},
	}

	if diff := cmp.Diff(want, metrics); diff != "" {
		t.Errorf("metrics mismatch (-want +got):\n%s", diff)
	}

	helper.AddTime(30 * time.Minute)

	// Register 1000 metrics
	for n := 0; n < 1000; n++ {
		helper.store.PushPoints(context.Background(), []types.MetricPoint{
			{
				Point: types.Point{Time: helper.mt.Now()},
				Labels: map[string]string{
					types.LabelName: "metric",
					"item":          strconv.FormatInt(int64(n), 10),
				},
				Annotations: types.MetricAnnotations{
					BleemeoItem: strconv.FormatInt(int64(n), 10),
				},
			},
		})
	}

	helper.RunSync(1, 0, false).CheckNoError("add 1000 metrics", false)

	// We do 1003 request: 3 for listing and 1000 registration
	if helper.api.RequestCount != 1003 {
		t.Errorf("Did %d requests, want 1003", helper.api.RequestCount)
		helper.api.ShowRequest(t, 10)
	}

	metrics = helper.Metrics()
	if len(metrics) != 1002 {
		t.Errorf("len(metrics) = %v, want %v", len(metrics), 1002)
	}

	helper.AddTime(30 * time.Minute)
	helper.store.DropAllMetrics()
	helper.RunSync(1, 0, false).CheckNoError("all metrics inactive", false)

	// We do 1001 request: 1001 to mark inactive all metrics but agent_status
	if helper.api.RequestCount != 1001 {
		t.Errorf("Did %d requests, want 1001", helper.api.RequestCount)
		helper.api.ShowRequest(t, 10)
	}

	metrics = helper.Metrics()
	if len(metrics) != 1002 {
		t.Errorf("len(metrics) = %v, want %v", len(metrics), 1002)
	}

	for _, m := range metrics {
		if m.DeactivatedAt.IsZero() && m.Name != agentStatusName {
			t.Errorf("%v should be deactivated", m)

			break
		} else if !m.DeactivatedAt.IsZero() && m.Name == agentStatusName {
			t.Errorf("%v should not be deactivated", m)
		}
	}

	helper.AddTime(30 * time.Minute)

	// re-activate one metric + register one
	helper.store.PushPoints(context.Background(), []types.MetricPoint{
		{
			Point: types.Point{Time: helper.mt.Now()},
			Labels: map[string]string{
				types.LabelName: "cpu_system",
			},
		},
		{
			Point: types.Point{Time: helper.mt.Now()},
			Labels: map[string]string{
				types.LabelName: "disk_used",
				"item":          "/home",
			},
			Annotations: types.MetricAnnotations{BleemeoItem: "/home"},
		},
	})

	helper.RunSync(1, 0, false).CheckNoError("re-active one + reg one", false)

	// We do 3 request: 1 to re-enable metric,
	// 1 search for metric before registration, 1 to register metric
	if helper.api.RequestCount != 3 {
		t.Errorf("Did %d requests, want 3", helper.api.RequestCount)
		helper.api.ShowRequest(t, 10)
	}

	metrics = helper.Metrics()
	if len(metrics) != 1003 {
		t.Errorf("len(metrics) = %v, want %v", len(metrics), 1002)
	}

	for _, m := range metrics {
		if m.Name == agentStatusName || m.Name == "cpu_system" || m.Name == "disk_used" {
			if !m.DeactivatedAt.IsZero() {
				t.Errorf("%v should be active", m)
			}
		} else if m.DeactivatedAt.IsZero() {
			t.Errorf("%v should be deactivated", m)

			break
		}

		if m.Name == "disk_used" {
			if m.Item != "/home" {
				t.Errorf("%v miss item=/home", m)
			}
		}
	}

	helper.AddTime(30 * time.Minute)
}

// TestMetricDeleted test that Glouton can update metrics deleted on Bleemeo.
//nolint:cyclop
func TestMetricDeleted(t *testing.T) {
	helper := newMetricHelper(t)
	defer helper.Close()

	helper.AddTime(time.Minute)

	helper.store.PushPoints(context.Background(), []types.MetricPoint{
		{
			Point: types.Point{Time: helper.mt.Now()},
			Labels: map[string]string{
				types.LabelName: "metric1",
			},
		},
		{
			Point: types.Point{Time: helper.mt.Now()},
			Labels: map[string]string{
				types.LabelName: "metric2",
			},
		},
		{
			Point: types.Point{Time: helper.mt.Now()},
			Labels: map[string]string{
				types.LabelName: "metric3",
			},
		},
	})

	helper.RunSync(1, 0, false).CheckNoError("initial sync", true)

	// We do JWT auth, list of active metrics, 2 query to register metric + 1 to register agent_status
	if helper.api.RequestCount != 9 {
		t.Errorf("Did %d requests, want 9", helper.api.RequestCount)
		helper.api.ShowRequest(t, 10)
	}

	metrics := helper.Metrics()
	if len(metrics) != 4 { // 3 + agent_status
		t.Errorf("len(metrics) = %d, want 4", len(metrics))
	}

	helper.AddTime(70 * time.Minute)
	helper.store.PushPoints(context.Background(), []types.MetricPoint{
		{
			Point: types.Point{Time: helper.mt.Now()},
			Labels: map[string]string{
				types.LabelName: "metric1",
			},
		},
		{
			Point: types.Point{Time: helper.mt.Now()},
			Labels: map[string]string{
				types.LabelName: "metric2",
			},
		},
		{
			Point: types.Point{Time: helper.mt.Now()},
			Labels: map[string]string{
				types.LabelName: "metric3",
			},
		},
	})

	// API deleted metric1
	for _, m := range metrics {
		if m.Name == "metric1" {
			helper.api.resources["metric"].DelStore(m.ID)
		}
	}

	helper.RunSync(1, 0, false).CheckNoError("full after API delete", true)
	helper.AddTime(1 * time.Minute)

	// metric1 is still alive
	helper.store.PushPoints(context.Background(), []types.MetricPoint{
		{
			Point: types.Point{Time: helper.mt.Now()},
			Labels: map[string]string{
				types.LabelName: "metric1",
			},
		},
	})

	helper.RunSync(1, 0, false).CheckNoError("re-reg after API delete", false)
	// We list active metrics, 2 query to re-register metric
	if helper.api.RequestCount != 3 {
		t.Errorf("Did %d requests, want 3", helper.api.RequestCount)
		helper.api.ShowRequest(t, 10)
	}

	metrics = helper.Metrics()
	if len(metrics) != 4 { // 3 + agent_status
		t.Errorf("len(metrics) = %d, want 4", len(metrics))
	}

	helper.s.nextFullSync = helper.mt.Now().Add(2 * time.Hour)
	helper.AddTime(90 * time.Minute)

	// API deleted metric2
	for _, m := range metrics {
		if m.Name == "metric2" {
			helper.api.resources["metric"].DelStore(m.ID)
		}
	}

	// all metrics are inactive
	helper.RunSync(1, 0, true).Check("mark inactive", false)

	metrics = helper.Metrics()
	if len(metrics) != 3 {
		t.Errorf("len(metrics) = %d, want 3", len(metrics))
	}

	for _, m := range metrics {
		if m.DeactivatedAt.IsZero() && m.Name != agentStatusName {
			t.Errorf("%v should be deactivated", m)

			break
		} else if !m.DeactivatedAt.IsZero() && m.Name == agentStatusName {
			t.Errorf("%v should not be deactivated", m)
		}
	}

	helper.AddTime(1 * time.Minute)

	// API deleted metric3
	for _, m := range metrics {
		if m.Name == "metric3" {
			helper.api.resources["metric"].DelStore(m.ID)
		}
	}

	helper.store.PushPoints(context.Background(), []types.MetricPoint{
		{
			Point: types.Point{Time: helper.mt.Now()},
			Labels: map[string]string{
				types.LabelName: "metric1",
			},
		},
		{
			Point: types.Point{Time: helper.mt.Now()},
			Labels: map[string]string{
				types.LabelName: "metric2",
			},
		},
		{
			Point: types.Point{Time: helper.mt.Now()},
			Labels: map[string]string{
				types.LabelName: "metric3",
			},
		},
	})

	helper.RunSync(1, 0, true).Check("re-active metrics", false)

	metrics = helper.Metrics()
	if len(metrics) != 4 {
		t.Errorf("len(metrics) = %d, want 4", len(metrics))
	}

	for _, m := range metrics {
		if !m.DeactivatedAt.IsZero() {
			t.Errorf("%v should not be deactivated", m)
		}
	}
}

// TestMetricError test that Glouton handle random error from Bleemeo correctly.
func TestMetricError(t *testing.T) {
	helper := newMetricHelper(t)
	defer helper.Close()

	// API fail 1/6th of the time
	helper.api.PreRequestHook = func(ma *mockAPI, h *http.Request) (interface{}, int, error) {
		if len(ma.RequestList)%6 == 0 {
			return nil, http.StatusInternalServerError, nil
		}

		return nil, 0, nil
	}
	helper.AddTime(time.Minute)

	helper.store.PushPoints(context.Background(), []types.MetricPoint{
		{
			Point: types.Point{Time: helper.mt.Now()},
			Labels: map[string]string{
				types.LabelName: "metric1",
			},
		},
		{
			Point: types.Point{Time: helper.mt.Now()},
			Labels: map[string]string{
				types.LabelName: "metric2",
			},
		},
		{
			Point: types.Point{Time: helper.mt.Now()},
			Labels: map[string]string{
				types.LabelName: "metric3",
			},
		},
	})

	helper.RunSync(10, 20*time.Second, false).CheckAllowError("initial sync", true)

	if helper.api.ServerErrorCount == 0 {
		t.Errorf("We should have some error, had %d", helper.api.ServerErrorCount)
	}

	metrics := helper.Metrics()
	if len(metrics) != 4 { // 3 + agent_status
		t.Errorf("len(metrics) = %d, want 4", len(metrics))
	}
}

// TestMetricUnknownError test that Glouton handle failing metric from Bleemeo correctly.
func TestMetricUnknownError(t *testing.T) {
	helper := newMetricHelper(t)
	defer helper.Close()

	// API always reject registering "deny-me" metric
	helper.api.resources["metric"].(*genericResource).CreateHook = func(r *http.Request, body []byte, valuePtr interface{}) error {
		metric, _ := valuePtr.(*metricPayload)
		if metric.Name == "deny-me" {
			return clientError{
				body:       "no information about whether the error is permanent or not",
				statusCode: http.StatusBadRequest,
			}
		}

		return nil
	}

	helper.AddTime(time.Minute)

	helper.store.PushPoints(context.Background(), []types.MetricPoint{
		{
			Point: types.Point{Time: helper.mt.Now()},
			Labels: map[string]string{
				types.LabelName: "metric1",
			},
		},
		{
			Point: types.Point{Time: helper.mt.Now()},
			Labels: map[string]string{
				types.LabelName: "deny-me",
			},
		},
	})

	helper.RunSync(1, 0, false).Check("initial sync", true)

	if helper.api.ClientErrorCount == 0 {
		t.Errorf("We should have some client error, had %d", helper.api.ClientErrorCount)
	}

	// jwt-auth, list active metrics, register agent_status + 2x metrics to register
	if helper.api.RequestCount != 7 {
		t.Errorf("Had %d requests, want 7", helper.api.RequestCount)
	}

	metrics := helper.Metrics()
	if len(metrics) != 2 { // 1 + agent_status
		t.Errorf("len(metrics) = %d, want 2", len(metrics))
	}

	// immediately re-run: should not run at all
	res := helper.RunSync(1, 0, false)
	if res.runCount != 0 {
		t.Errorf("had %d run count, want 0", res.runCount)
	}

	// After a short delay we retry
	helper.s.nextFullSync = helper.mt.Now().Add(24 * time.Hour)
	helper.AddTime(31 * time.Second)
	helper.RunSync(10, 15*time.Minute, false).Check("retry-run", false)

	// we expected 5 retry than stopping for longer delay. Each retry had 3 requests
	if helper.api.RequestCount != 15 {
		t.Errorf("Had %d requests, want 15", helper.api.RequestCount)
		helper.api.ShowRequest(t, 20)
	}

	// Finally on next fullSync re-retry the metrics registration
	helper.mt.now = helper.s.nextFullSync.Add(5 * time.Second)
	helper.store.PushPoints(context.Background(), []types.MetricPoint{
		{
			Point: types.Point{Time: helper.mt.Now()},
			Labels: map[string]string{
				types.LabelName: "metric1",
			},
		},
		{
			Point: types.Point{Time: helper.mt.Now()},
			Labels: map[string]string{
				types.LabelName: "deny-me",
			},
		},
	})

	helper.RunSync(1, 0, false).Check("next full sync", true)

	if helper.api.ClientErrorCount == 0 {
		t.Errorf("We should have some client error, had %d", helper.api.ClientErrorCount)
	}

	// list active metrics, 2 for registration
	if helper.api.RequestCount != 3 {
		t.Errorf("Had %d requests, want 3", helper.api.RequestCount)
		helper.api.ShowRequest(t, 10)
	}

	metrics = helper.Metrics()
	if len(metrics) != 2 { // 1 + agent_status
		t.Errorf("len(metrics) = %d, want 2", len(metrics))
	}
}

// TestMetricPermanentError test that Glouton handle permanent failure metric from Bleemeo correctly.
//nolint:cyclop
func TestMetricPermanentError(t *testing.T) {
	tests := []struct {
		name    string
		content string
	}{
		{
			name:    "allow-list",
			content: `{"label":["This metric is not whitelisted for this agent"]}`,
		},
		{
			name:    "too many metrics",
			content: `{"label":["Too many non standard metrics"]}`,
		},
	}
	for _, tt := range tests {
		t.Run(tt.name, func(t *testing.T) {
			helper := newMetricHelper(t)
			defer helper.Close()

			// API always reject registering "deny-me" metric
			helper.api.resources["metric"].(*genericResource).CreateHook = func(r *http.Request, body []byte, valuePtr interface{}) error {
				metric, _ := valuePtr.(*metricPayload)
				if metric.Name == "deny-me" || metric.Name == "deny-me-also" {
					return clientError{
						body:       tt.content,
						statusCode: http.StatusBadRequest,
					}
				}

				return nil
			}

			helper.AddTime(time.Minute)

			helper.store.PushPoints(context.Background(), []types.MetricPoint{
				{
					Point: types.Point{Time: helper.mt.Now()},
					Labels: map[string]string{
						types.LabelName: "metric1",
					},
				},
				{
					Point: types.Point{Time: helper.mt.Now()},
					Labels: map[string]string{
						types.LabelName: "deny-me",
					},
				},
				{
					Point: types.Point{Time: helper.mt.Now()},
					Labels: map[string]string{
						types.LabelName: "deny-me-also",
					},
				},
			})

			helper.RunSync(1, 0, false).Check("initial sync", true)

			if helper.api.ClientErrorCount == 0 {
				t.Errorf("We should have some client error, had %d", helper.api.ClientErrorCount)
			}

			// jwt-auth, list active metrics, register agent_status + 2x metrics to register
			if helper.api.RequestCount != 9 {
				t.Errorf("Had %d requests, want 9", helper.api.RequestCount)
				helper.api.ShowRequest(t, 10)
			}

			metrics := helper.Metrics()
			if len(metrics) != 2 { // 1 + agent_status
				t.Errorf("len(metrics) = %d, want 2", len(metrics))
			}

			// immediately re-run: should not run at all
			res := helper.RunSync(1, 0, false)
			if res.runCount != 0 {
				t.Errorf("had %d run count, want 0", res.runCount)
			}

			// After a short delay we do not retry because error is permanent
			helper.AddTime(31 * time.Second)
			res = helper.RunSync(10, 15*time.Minute, false)
			if res.runCount != 0 {
				t.Errorf("had %d run count, want 0", res.runCount)
			}

			// After a long delay we do not retry because error is permanent
			helper.AddTime(50 * time.Minute)
			helper.store.PushPoints(context.Background(), []types.MetricPoint{
				{
					Point: types.Point{Time: helper.mt.Now()},
					Labels: map[string]string{
						types.LabelName: "metric1",
					},
				},
				{
					Point: types.Point{Time: helper.mt.Now()},
					Labels: map[string]string{
						types.LabelName: "deny-me",
					},
				},
				{
					Point: types.Point{Time: helper.mt.Now()},
					Labels: map[string]string{
						types.LabelName: "deny-me-also",
					},
				},
			})

			res = helper.RunSync(10, 15*time.Minute, false)
			if res.runCount != 0 {
				t.Errorf("had %d run count, want 0", res.runCount)
			}

			// Finally long enough to reach fullSync, we will retry ONE
			helper.AddTime(20 * time.Minute)
			helper.RunSync(1, 0, false).Check("second full sync", true)

			if helper.api.ClientErrorCount == 0 {
				t.Errorf("We should have some client error, had %d", helper.api.ClientErrorCount)
			}

			// list active metrics, retry ONE register (but for now query for existence of the 2 metrics)
			if helper.api.RequestCount != 4 {
				t.Errorf("Had %d requests, want 4", helper.api.RequestCount)
				helper.api.ShowRequest(t, 10)
			}

			metrics = helper.Metrics()
			if len(metrics) != 2 { // 1 + agent_status
				t.Errorf("len(metrics) = %d, want 2", len(metrics))
			}

			// Now metric registration will succeeds and retry all
			helper.api.resources["metric"].(*genericResource).CreateHook = nil
			helper.AddTime(70 * time.Minute)
			helper.store.PushPoints(context.Background(), []types.MetricPoint{
				{
					Point: types.Point{Time: helper.mt.Now()},
					Labels: map[string]string{
						types.LabelName: "metric1",
					},
				},
				{
					Point: types.Point{Time: helper.mt.Now()},
					Labels: map[string]string{
						types.LabelName: "deny-me",
					},
				},
				{
					Point: types.Point{Time: helper.mt.Now()},
					Labels: map[string]string{
						types.LabelName: "deny-me-also",
					},
				},
			})

			helper.RunSync(1, 0, false).Check("3rd full sync", true)

			if helper.api.ClientErrorCount != 0 {
				t.Errorf("had %d client error, want 0", helper.api.ClientErrorCount)
			}

			// list active metrics, retry two register
			if helper.api.RequestCount != 5 {
				t.Errorf("Had %d requests, want 5", helper.api.RequestCount)
				helper.api.ShowRequest(t, 10)
			}

			metrics = helper.Metrics()
			if len(metrics) != 4 { // 3 + agent_status
				t.Errorf("len(metrics) = %d, want 4", len(metrics))
			}
		})
	}
}

// TestMetricTooMany test that Glouton handle too many non-standard metric correctly.
func TestMetricTooMany(t *testing.T) { //nolint:cyclop
	helper := newMetricHelper(t)
	defer helper.Close()

	defaultPatchHook := helper.api.resources["metric"].(*genericResource).PatchHook

	// API always reject more than 3 active metrics
	helper.api.resources["metric"].(*genericResource).CreateHook = func(r *http.Request, body []byte, valuePtr interface{}) error {
		if defaultPatchHook != nil {
			err := defaultPatchHook(r, body, valuePtr)
			if err != nil {
				return err
			}
		}

		metric, _ := valuePtr.(*metricPayload)

		if metric.DeactivatedAt.IsZero() {
			metrics := helper.Metrics()
			countActive := 0

			for _, m := range metrics {
				if m.DeactivatedAt.IsZero() && m.ID != metric.ID {
					countActive++
				}
			}

			if countActive >= 3 {
				return clientError{
					body:       `{"label":["Too many non standard metrics"]}`,
					statusCode: http.StatusBadRequest,
				}
			}
		}

		return nil
	}
	helper.api.resources["metric"].(*genericResource).PatchHook = helper.api.resources["metric"].(*genericResource).CreateHook

	helper.AddTime(time.Minute)

	helper.store.PushPoints(context.Background(), []types.MetricPoint{
		{
			Point: types.Point{Time: helper.mt.Now()},
			Labels: map[string]string{
				types.LabelName: "metric1",
			},
		},
		{
			Point: types.Point{Time: helper.mt.Now()},
			Labels: map[string]string{
				types.LabelName: "metric2",
			},
		},
	})

	helper.RunSync(1, 0, false).CheckNoError("initial sync", true)

	// jwt-auth, list active metrics, register agent_status + 2x metrics to register
	if helper.api.RequestCount != 7 {
		t.Errorf("Had %d requests, want 7", helper.api.RequestCount)
	}

	metrics := helper.Metrics()
	if len(metrics) != 3 { // 2 + agent_status
		t.Errorf("len(metrics) = %d, want 3", len(metrics))
	}

	helper.AddTime(5 * time.Minute)
	helper.store.PushPoints(context.Background(), []types.MetricPoint{
		{
			Point: types.Point{Time: helper.mt.Now()},
			Labels: map[string]string{
				types.LabelName: "metric3",
			},
		},
		{
			Point: types.Point{Time: helper.mt.Now()},
			Labels: map[string]string{
				types.LabelName: "metric4",
			},
		},
	})

	helper.RunSync(1, 0, false).Check("try-two-new", false)

	if helper.api.ClientErrorCount == 0 {
		t.Errorf("We should have some client error, had %d", helper.api.ClientErrorCount)
	}

	// list active metrics + 2x metrics to register
	if helper.api.RequestCount != 5 {
		t.Errorf("Had %d requests, want 5", helper.api.RequestCount)
		helper.api.ShowRequest(t, 10)
	}

	metrics = helper.Metrics()
	if len(metrics) != 3 { // 2 + agent_status
		t.Errorf("len(metrics) = %d, want 3", len(metrics))
	}

	helper.AddTime(5 * time.Minute)

	res := helper.RunSync(1, 0, false)
	if res.runCount != 0 {
		t.Errorf("had %d run count, want 0", res.runCount)
	}

	helper.AddTime(70 * time.Minute)
	// drop all because normally store drop inactive metrics and
	// metric1 don't emitted for 70 minutes
	helper.store.DropAllMetrics()
	helper.store.PushPoints(context.Background(), []types.MetricPoint{
		{
			Point: types.Point{Time: helper.mt.Now()},
			Labels: map[string]string{
				types.LabelName: "metric2",
			},
		},
		{
			Point: types.Point{Time: helper.mt.Now()},
			Labels: map[string]string{
				types.LabelName: "metric3",
			},
		},
		{
			Point: types.Point{Time: helper.mt.Now()},
			Labels: map[string]string{
				types.LabelName: "metric4",
			},
		},
	})

	helper.RunSync(2, 1*time.Second, false).Check("next full-sync", true)

	metrics = helper.Metrics()
	if len(metrics) != 4 { // metric1 is now disabled, another get registered
		t.Errorf("len(metrics) = %d, want 4", len(metrics))
	}

	for _, m := range metrics {
		if !m.DeactivatedAt.IsZero() && m.Name != "metric1" {
			t.Errorf("metric %s is deactivated, want active", m.Name)
		}

		if m.DeactivatedAt.IsZero() && m.Name == "metric1" {
			t.Errorf("metric %s is active, want deactivated", m.Name)
		}
	}

	helper.AddTime(5 * time.Minute)
	helper.store.PushPoints(context.Background(), []types.MetricPoint{
		{
			Point: types.Point{Time: helper.mt.Now()},
			Labels: map[string]string{
				types.LabelName: "metric1",
			},
		},
	})
	helper.RunSync(1, 1*time.Second, false).Check("re-enable metric1", false)

	if helper.api.ClientErrorCount == 0 {
		t.Errorf("We should have some client error, had %d", helper.api.ClientErrorCount)
	}

	metrics = helper.Metrics()
	if len(metrics) != 4 { // metric1 is now disabled, another get registered
		t.Errorf("len(metrics) = %d, want 4", len(metrics))
	}

	for _, m := range metrics {
		if !m.DeactivatedAt.IsZero() && m.Name != "metric1" {
			t.Errorf("metric %s is deactivated, want active", m.Name)
		}

		if m.DeactivatedAt.IsZero() && m.Name == "metric1" {
			t.Errorf("metric %s is active, want deactivated", m.Name)
		}
	}

	// We do not retry to register them
	helper.AddTime(5 * time.Minute)

	res = helper.RunSync(1, 0, false)
	if res.runCount != 0 {
		t.Errorf("had %d run count, want 0", res.runCount)
	}

	// Excepted ONE per full-sync
	helper.AddTime(70 * time.Minute)
	helper.store.PushPoints(context.Background(), []types.MetricPoint{
		{
			Point: types.Point{Time: helper.mt.Now()},
			Labels: map[string]string{
				types.LabelName: "metric2",
			},
		},
		{
			Point: types.Point{Time: helper.mt.Now()},
			Labels: map[string]string{
				types.LabelName: "metric3",
			},
		},
		{
			Point: types.Point{Time: helper.mt.Now()},
			Labels: map[string]string{
				types.LabelName: "metric4",
			},
		},
	})

	helper.RunSync(1, 1*time.Second, false).Check("3rd full-sync", true)

	if helper.api.ClientErrorCount != 1 {
		t.Errorf("had %d client error, want 1", helper.api.ClientErrorCount)
	}

	metrics = helper.Metrics()
	if len(metrics) != 4 { // metric1 is now disabled, another get registered
		t.Errorf("len(metrics) = %d, want 4", len(metrics))
	}

	for _, m := range metrics {
		if !m.DeactivatedAt.IsZero() && m.Name != "metric1" {
			t.Errorf("metric %s is deactivated, want active", m.Name)
		}

		if m.DeactivatedAt.IsZero() && m.Name == "metric1" {
			t.Errorf("metric %s is active, want deactivated", m.Name)
		}
	}

	// list active metrics + check existence of the metric we want to reg +
	// retry to register
	if helper.api.RequestCount != 3 {
		t.Errorf("Had %d requests, want 3", helper.api.RequestCount)
		helper.api.ShowRequest(t, 10)
	}
}

// TestMetricLongItem test that metric with very long item works.
// Long item happen with long container name, test this scenario.
func TestMetricLongItem(t *testing.T) {
	helper := newMetricHelper(t)
	defer helper.Close()

	helper.AddTime(time.Minute)
	// This test is perfect as it don't set service, but helper does not yet support
	// synchronization with service.
	helper.store.PushPoints(context.Background(), []types.MetricPoint{
		{
			Point: types.Point{Time: helper.mt.Now()},
			Labels: map[string]string{
				types.LabelName: "redis_status",
				types.LabelItem: "short-redis-container-name",
			},
			Annotations: types.MetricAnnotations{
				BleemeoItem: "short-redis-container-name",
			},
		},
		{
			Point: types.Point{Time: helper.mt.Now()},
			Labels: map[string]string{
				types.LabelName: "redis_status",
				types.LabelItem: "long-redis-container-name--this-one-is-more-than-100-char-which-is-the-limit-on-bleemeo-api-0123456789abcdef",
			},
			Annotations: types.MetricAnnotations{
				BleemeoItem: "long-redis-container-name--this-one-is-more-than-100-char-which-is-the-limit-on-bleemeo-api-0123456789abcdef",
			},
		},
	})

	helper.RunSync(1, 0, false).CheckNoError("first sync", true)

	metrics := helper.Metrics()
	// agent_status + the two redis_status metrics
	if len(metrics) != 3 {
		t.Errorf("len(metrics) = %v, want %v", len(metrics), 3)
	}

	helper.AddTime(70 * time.Minute)

	helper.store.PushPoints(context.Background(), []types.MetricPoint{
		{
			Point: types.Point{Time: helper.mt.Now()},
			Labels: map[string]string{
				types.LabelName: "redis_status",
				types.LabelItem: "short-redis-container-name",
			},
			Annotations: types.MetricAnnotations{
				BleemeoItem: "short-redis-container-name",
			},
		},
		{
			Point: types.Point{Time: helper.mt.Now()},
			Labels: map[string]string{
				types.LabelName: "redis_status",
				types.LabelItem: "long-redis-container-name--this-one-is-more-than-100-char-which-is-the-limit-on-bleemeo-api-0123456789abcdef",
			},
			Annotations: types.MetricAnnotations{
				BleemeoItem: "long-redis-container-name--this-one-is-more-than-100-char-which-is-the-limit-on-bleemeo-api-0123456789abcdef",
			},
		},
	})

	helper.RunSync(1, 0, false).CheckNoError("new full sync", true)

	// We do 1 request: list metrics.
	if helper.api.RequestCount != 1 {
		t.Errorf("Did %d requests, want 1", helper.api.RequestCount)
		helper.api.ShowRequest(t, 10)
	}

	metrics = helper.Metrics()
	// No new metrics
	if len(metrics) != 3 {
		t.Errorf("len(metrics) = %v, want %v", len(metrics), 3)
	}
}

// Few tests with SNMP metrics.
func TestWithSNMP(t *testing.T) {
	helper := newMetricHelper(t)
	defer helper.Close()

	helper.AddTime(time.Minute)

	helper.store.PushPoints(context.Background(), []types.MetricPoint{
		{
			Point: types.Point{Time: helper.mt.Now()},
			Labels: map[string]string{
				types.LabelName: "cpu_system",
			},
		},
		{
			Point: types.Point{Time: helper.mt.Now()},
			Labels: map[string]string{
				types.LabelName:       "ifOutOctets",
				types.LabelSNMPTarget: "127.0.0.1",
			},
			Annotations: types.MetricAnnotations{
				BleemeoAgentID: idAgentSNMP,
			},
		},
	})

	helper.RunSync(1, 0, false).CheckNoError("first sync", true)

	metrics := helper.Metrics()
	want := []metricPayload{
		{
			Metric: bleemeoTypes.Metric{
				ID:         "1",
				AgentID:    idAgentMain,
				LabelsText: "",
			},
			Name: agentStatusName,
		},
		{
			Metric: bleemeoTypes.Metric{
				ID:         "2",
				AgentID:    idAgentMain,
				LabelsText: "",
			},
			Name: "cpu_system",
		},
		{
			Metric: bleemeoTypes.Metric{
				ID:         "3",
				AgentID:    idAgentSNMP,
				LabelsText: `__name__="ifOutOctets",snmp_target="127.0.0.1"`,
			},
			Name: "ifOutOctets",
		},
	}

	if diff := cmp.Diff(want, metrics); diff != "" {
		t.Errorf("metrics mismatch (-want +got):\n%s", diff)
	}
}

// inactive and MQTT

func Test_httpResponseToMetricFailureKind(t *testing.T) {
	tests := []struct {
		name    string
		content string
		want    bleemeoTypes.FailureKind
	}{
		{
			name:    "random content",
			content: "any random content",
			want:    bleemeoTypes.FailureUnknown,
		},
		{
			name:    "not whitelisted",
			content: `{"label":["This metric is not whitelisted for this agent"]}`,
			want:    bleemeoTypes.FailureAllowList,
		},
		{
			name:    "not allowed",
			content: `{"label":["This metric is not in allow-list for this agent"]}`,
			want:    bleemeoTypes.FailureAllowList,
		},
		{
			name:    "too many custom metrics",
			content: `{"label":["Too many non standard metrics"]}`,
			want:    bleemeoTypes.FailureTooManyMetric,
		},
		{
			name:    "too many metrics",
			content: `{"label":["Too many metrics"]}`,
			want:    bleemeoTypes.FailureTooManyMetric,
		},
	}
	for _, tt := range tests {
		t.Run(tt.name, func(t *testing.T) {
			if got := httpResponseToMetricFailureKind(tt.content); !reflect.DeepEqual(got, tt.want) {
				t.Errorf("httpResponseToMetricFailureKind() = %v, want %v", got, tt.want)
			}
		})
	}
}

func Test_MergeFirstSeenAt(t *testing.T) {
	state, err := state.Load("not_found")
	now := time.Now().Add(-10 * time.Minute).Truncate(time.Second)

	if err != nil {
		t.Errorf("%v", err)

		return
	}

	cache := cache.Load(state)

	want := []bleemeoTypes.Metric{
		{
			ID:          "1",
			LabelsText:  "2",
			FirstSeenAt: now,
		},
		{
			ID:          "2",
			LabelsText:  "1",
			FirstSeenAt: now,
		},
		{
			ID:          "3",
			LabelsText:  "4",
			FirstSeenAt: now,
		},
		{
			ID:          "4",
			LabelsText:  "3",
			FirstSeenAt: now,
		},
		{
			ID:          "5",
			LabelsText:  "6",
			FirstSeenAt: now,
		},
	}

	cache.SetMetrics(want)

	metrics := []metricPayload{
		{
			Metric: bleemeoTypes.Metric{
				ID:          "1",
				LabelsText:  "2",
				FirstSeenAt: now.Add(5 * time.Minute),
			},
		},
		{
			Metric: bleemeoTypes.Metric{
				ID:          "2",
				LabelsText:  "1",
				FirstSeenAt: now.Add(4 * time.Minute),
			},
		},
		{
			Metric: bleemeoTypes.Metric{
				ID:          "3",
				LabelsText:  "4",
				FirstSeenAt: now.Add(3 * time.Minute),
			},
		},
		{
			Metric: bleemeoTypes.Metric{
				ID:          "5",
				LabelsText:  "6",
				FirstSeenAt: now.Add(2 * time.Minute),
			},
		},
	}

	got := []bleemeoTypes.Metric{}
	metricsByUUID := cache.MetricsByUUID()

	for _, val := range metrics {
		metricsByUUID[val.ID] = val.metricFromAPI(metricsByUUID[val.ID].FirstSeenAt)
	}

	for _, val := range metricsByUUID {
		got = append(got, val)
	}

	got = sortList(got)
	want = sortList(want)

	if res := cmp.Diff(got, want); res != "" {
		t.Errorf("FirstSeenAt Merge did not occur correctly:\n%s", res)
	}
}

func sortList(list []bleemeoTypes.Metric) []bleemeoTypes.Metric {
	newList := make([]bleemeoTypes.Metric, 0, len(list))
	orderedNames := make([]string, 0, len(list))

	for _, val := range list {
		orderedNames = append(orderedNames, val.LabelsText)
	}

	sort.Strings(orderedNames)

	for _, name := range orderedNames {
		for _, val := range list {
			if val.LabelsText == name {
				newList = append(newList, val)

				break
			}
		}
	}

	return newList
}<|MERGE_RESOLUTION|>--- conflicted
+++ resolved
@@ -36,8 +36,6 @@
 	"time"
 
 	"github.com/google/go-cmp/cmp"
-<<<<<<< HEAD
-=======
 )
 
 const (
@@ -47,7 +45,6 @@
 	idAgentSNMP      = "69956bc0-943f-4125-bb9b-eb4743c83b3c"
 	idAccountConfig  = "553b1cd5-f10a-4f17-87e8-92dc6717a93f"
 	passwordAgent    = "a-secret-password"
->>>>>>> 561f4700
 )
 
 type mockMetric struct {
