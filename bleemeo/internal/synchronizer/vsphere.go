--- conflicted
+++ resolved
@@ -22,11 +22,7 @@
 	"slices"
 	"time"
 
-<<<<<<< HEAD
-=======
-	"github.com/bleemeo/glouton/bleemeo/client"
-	"github.com/bleemeo/glouton/bleemeo/internal/synchronizer/types"
->>>>>>> b19e04c9
+	bleemeoTypes "github.com/bleemeo/glouton/bleemeo/internal/synchronizer/types"
 	bleemeoTypes "github.com/bleemeo/glouton/bleemeo/types"
 	"github.com/bleemeo/glouton/inputs/vsphere"
 	"github.com/bleemeo/glouton/logger"
@@ -120,11 +116,7 @@
 	return bleemeoTypes.Agent{}, errNotExist
 }
 
-<<<<<<< HEAD
-func (s *Synchronizer) VSphereRegisterAndUpdate(localDevices []bleemeoTypes.VSphereDevice) error {
-=======
 func (s *Synchronizer) VSphereRegisterAndUpdate(ctx context.Context, apiClient types.RawClient, localDevices []bleemeoTypes.VSphereDevice) error {
->>>>>>> b19e04c9
 	vSphereAgentTypes, found := s.GetVSphereAgentTypes()
 	if !found {
 		return errRetryLater
@@ -174,11 +166,7 @@
 			InitialServerGroup: serverGroup,
 		}
 
-<<<<<<< HEAD
-		registeredAgent, err := s.remoteRegisterVSphereDevice(payload)
-=======
 		registeredAgent, err := s.remoteRegisterVSphereDevice(ctx, apiClient, params, payload)
->>>>>>> b19e04c9
 		if err != nil {
 			errs = append(errs, err)
 
@@ -226,15 +214,8 @@
 	return errors.Join(errs...)
 }
 
-<<<<<<< HEAD
 func (s *Synchronizer) remoteRegisterVSphereDevice(payload payloadAgent) (bleemeoTypes.Agent, error) {
 	result, err := s.client.registerVSphereAgent(s.ctx, payload)
-=======
-func (s *Synchronizer) remoteRegisterVSphereDevice(ctx context.Context, apiClient types.RawClient, params map[string]string, payload payloadAgent) (bleemeoTypes.Agent, error) {
-	var result bleemeoTypes.Agent
-
-	_, err := apiClient.Do(ctx, "POST", "v1/agent/", params, payload, &result)
->>>>>>> b19e04c9
 	if err != nil {
 		return result, err
 	}
@@ -276,11 +257,7 @@
 	return agentTypeID, found
 }
 
-<<<<<<< HEAD
-func (s *Synchronizer) purgeVSphereAgents(remoteAgents map[string]bleemeoTypes.Agent, seenDeviceAgents map[string]string, vSphereAgentTypes map[string]bool) error {
-=======
 func (s *Synchronizer) purgeVSphereAgents(ctx context.Context, apiClient types.RawClient, remoteAgents map[string]bleemeoTypes.Agent, seenDeviceAgents map[string]string, vSphereAgentTypes map[string]bool) error {
->>>>>>> b19e04c9
 	associations, err := s.option.State.GetByPrefix(vSphereCachePrefix, vSphereAssociation{})
 	if err != nil {
 		return err
@@ -336,13 +313,8 @@
 
 		agentsToRemoveFromCache[id] = true
 
-<<<<<<< HEAD
-		err = s.client.deleteAgent(s.ctx, id)
+		err = apiClient.deleteAgent(ctx, id)
 		if err != nil && !IsNotFound(err) {
-=======
-		_, err := apiClient.Do(ctx, "DELETE", fmt.Sprintf("v1/agent/%s/", id), nil, nil, nil)
-		if err != nil && !client.IsNotFound(err) {
->>>>>>> b19e04c9
 			return err
 		}
 	}
