--- conflicted
+++ resolved
@@ -35,12 +35,7 @@
 	"sync/atomic"
 	"time"
 
-<<<<<<< HEAD
 	"github.com/bleemeo/bleemeo-go"
-	"github.com/bleemeo/glouton/bleemeo/internal/cache"
-=======
-	"github.com/bleemeo/glouton/bleemeo/client"
->>>>>>> b19e04c9
 	"github.com/bleemeo/glouton/bleemeo/internal/common"
 	"github.com/bleemeo/glouton/bleemeo/internal/synchronizer/syncapplications"
 	"github.com/bleemeo/glouton/bleemeo/internal/synchronizer/syncservices"
@@ -75,13 +70,8 @@
 	state         *synchronizerState
 	hasFeature    map[types.APIFeature]bool
 
-<<<<<<< HEAD
 	requestCounter   atomic.Uint32
 	realClient       *bleemeo.Client
-	client           clientWrapper
-=======
-	realClient       *client.HTTPClient
->>>>>>> b19e04c9
 	diagnosticClient *http.Client
 
 	// These fields should always be set in the reload state after being modified.
@@ -125,40 +115,6 @@
 	AgentID    string
 }
 
-<<<<<<< HEAD
-// Option are parameters for the synchronizer.
-type Option struct {
-	bleemeoTypes.GlobalOption
-	Cache        *cache.Cache
-	PushAppender *model.BufferAppender
-
-	// DisableCallback is a function called when Synchronizer request Bleemeo connector to be disabled
-	// reason state why it's disabled and until set for how long it should be disabled.
-	DisableCallback func(reason bleemeoTypes.DisableReason, until time.Time)
-
-	// UpdateConfigCallback is a function called when Synchronizer detected a AccountConfiguration change
-	UpdateConfigCallback func(ctx context.Context, nameChanged bool)
-
-	ProvideClientWrapper func(ctx context.Context, s *Synchronizer) clientWrapper
-
-	// SetInitialized tells the bleemeo connector that the MQTT module can be started
-	SetInitialized func()
-
-	// IsMqttConnected returns whether the MQTT connector is operating nominally, and specifically
-	// that it can receive mqtt notifications. It is useful for the fallback on http polling
-	// described above Synchronizer.lastMaintenanceSync definition.
-	// Note: returns false when the mqtt connector is not enabled.
-	IsMqttConnected func() bool
-
-	// SetBleemeoInMaintenanceMode makes the bleemeo connector wait a day before checking again for maintenance.
-	SetBleemeoInMaintenanceMode func(maintenance bool)
-
-	// SetBleemeoInSuspendedMode sets the suspended mode. While Bleemeo is suspended the agent doesn't
-	// create or update objects on the API and stops sending points on MQTT. The suspended mode differs
-	// from the maintenance mode because we stop buffering points to send on MQTT and just drop them.
-	SetBleemeoInSuspendedMode func(suspended bool)
-}
-
 func ClientWrapperProvider(ctx context.Context, s *Synchronizer) clientWrapper {
 	return &wrapperClient{
 		s:      s,
@@ -169,8 +125,6 @@
 	}
 }
 
-=======
->>>>>>> b19e04c9
 // New return a new Synchronizer.
 func New(option types.Option) (*Synchronizer, error) {
 	return newWithNow(option, time.Now)
@@ -393,13 +347,8 @@
 					0.1,
 				)
 				s.option.DisableCallback(bleemeoTypes.DisableAuthenticationError, s.now().Add(delay))
-<<<<<<< HEAD
 			case IsThrottleError(err):
-				deadline := s.client.ThrottleDeadline().Add(delay.JitterDelay(15*time.Second, 0.3))
-=======
-			case client.IsThrottleError(err):
 				deadline := s.realClient.ThrottleDeadline().Add(delay.JitterDelay(15*time.Second, 0.3))
->>>>>>> b19e04c9
 				s.Disable(deadline, bleemeoTypes.DisableTooManyRequests)
 			default:
 				delay := delay.JitterDelay(
@@ -510,11 +459,7 @@
 
 	if s.diagnosticClient == nil {
 		s.diagnosticClient = &http.Client{
-<<<<<<< HEAD
 			Transport: gloutonTypes.NewHTTPTransport(tlsConfig, &s.requestCounter),
-=======
-			Transport: gloutonTypes.NewHTTPTransport(tlsConfig),
->>>>>>> b19e04c9
 			CheckRedirect: func(_ *http.Request, _ []*http.Request) error {
 				return http.ErrUseLastResponse
 			},
@@ -1019,110 +964,8 @@
 		s.waitCPUMetric(ctx)
 	}
 
-<<<<<<< HEAD
-	syncMethods, fullsync := s.syncToPerform(ctx)
-
-	if len(syncMethods) == 0 {
-		return syncMethods, nil
-	}
-
-	s.client = s.option.ProvideClientWrapper(ctx, s)
-	previousCount := s.requestCounter.Load()
-
-	syncStep := []struct {
-		name                   string
-		method                 func(ctx context.Context, fullSync, onlyEssential bool) (updateThresholds bool, err error)
-		enabledInMaintenance   bool
-		enabledInSuspendedMode bool
-		skipOnlyEssential      bool // should be true for method that ignore onlyEssential
-	}{
-		{name: syncMethodInfo, method: s.syncInfo, enabledInMaintenance: true, skipOnlyEssential: true},
-		{name: syncMethodAgent, method: s.syncAgent, enabledInSuspendedMode: true, skipOnlyEssential: true},
-		{name: syncMethodAccountConfig, method: s.syncAccountConfig, enabledInSuspendedMode: true, skipOnlyEssential: true},
-		{name: syncMethodFact, method: s.syncFacts},
-		{name: syncMethodContainer, method: s.syncContainers},
-		{name: syncMethodSNMP, method: s.syncSNMP},
-		{name: syncMethodVSphere, method: s.syncVSphere},
-		{name: syncMethodService, method: s.syncServices},
-		{name: syncMethodMonitor, method: s.syncMonitors, skipOnlyEssential: true},
-		{name: syncMethodMetric, method: s.syncMetrics},
-		{name: syncMethodConfig, method: s.syncConfig},
-		{name: syncMethodDiagnostics, method: s.syncDiagnostics},
-	}
-
-	var firstErr error
-
-	for _, step := range syncStep {
-		if ctx.Err() != nil {
-			return syncMethods, ctx.Err()
-		}
-
-		until, reason := s.getDisabledUntil()
-		if s.now().Before(until) {
-			// If the agent was disabled because it is too old, we do not want the synchronizer
-			// to throw a DisableTooManyErrors because syncInfo() disabled the bleemeo connector.
-			// This could alter the synchronizer would wait to sync again, and we do not desire it.
-			// This would also show errors that could confuse the user like "Synchronization with
-			// Bleemeo Cloud platform still have to wait 1m27s due to too many errors".
-			if firstErr == nil && reason != bleemeoTypes.DisableAgentTooOld {
-				firstErr = errConnectorTemporaryDisabled
-			}
-
-			break
-		}
-
-		if (s.IsMaintenance() && !step.enabledInMaintenance) || (s.suspendedMode && !step.enabledInSuspendedMode) {
-			// Store the fact that we must sync this step when we will no longer be in maintenance:
-			// we will try to sync it again at every iteration of runOnce(), until we get out of
-			// maintenance.
-			// This ensures that if the maintenance takes a long time, we will still update the
-			// objects that should have been synced in that period.
-			if full, ok := syncMethods[step.name]; ok {
-				s.l.Lock()
-				s.forceSync[step.name] = full || s.forceSync[step.name]
-				s.l.Unlock()
-			}
-
-			continue
-		}
-
-		if full, ok := syncMethods[step.name]; ok {
-			updateThresholdsTmp, err := step.method(ctx, full, onlyEssential && !step.skipOnlyEssential)
-			if err != nil {
-				logger.V(1).Printf("Synchronization for object %s failed: %v", step.name, err)
-
-				if firstErr == nil {
-					firstErr = err
-				} else if !IsAuthError(firstErr) && IsAuthError(err) {
-					// Prefer returning Authentication error than other errors.
-					firstErr = err
-				}
-			}
-
-			updateThresholds = updateThresholds || updateThresholdsTmp
-
-			if onlyEssential && !step.skipOnlyEssential {
-				// We registered only essential object. Make sure all other
-				// objects are registered on the second run.
-				s.l.Lock()
-				s.forceSync[step.name] = false || s.forceSync[step.name]
-				s.l.Unlock()
-			}
-		}
-	}
-
-	if s.callUpdateLabels {
-		s.callUpdateLabels = false
-		if s.option.NotifyLabelsUpdate != nil {
-			s.option.NotifyLabelsUpdate()
-		}
-	}
-
-	logger.V(2).Printf("Synchronization took %v for %v (and did %d requests)", s.now().Sub(startAt), syncMethods, s.requestCounter.Load()-previousCount)
-=======
 	execution := s.newExecution(onlyEssential, wasCreation)
 	err := execution.run(ctx)
->>>>>>> b19e04c9
 
 	if execution.forceCacheRefreshForAll() && err == nil {
 		s.option.Cache.Save()
@@ -1177,19 +1020,7 @@
 	}
 
 	// The agent is duplicated, update the last duplication date on the API.
-<<<<<<< HEAD
-	err := s.client.updateAgentLastDuplicationDate(s.ctx, s.agentID, time.Now())
-=======
-	params := map[string]string{
-		"fields": "last_duplication_date",
-	}
-
-	data := map[string]time.Time{
-		"last_duplication_date": time.Now(),
-	}
-
-	_, err := client.Do(ctx, "PATCH", fmt.Sprintf("v1/agent/%s/", s.agentID), params, data, nil)
->>>>>>> b19e04c9
+	err := client.updateAgentLastDuplicationDate(ctx, s.agentID, time.Now())
 	if err != nil {
 		logger.V(1).Printf("Failed to update duplication date: %s", err)
 	}
