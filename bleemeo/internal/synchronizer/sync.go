// Copyright 2015-2023 Bleemeo
//
// bleemeo.com an infrastructure monitoring solution in the Cloud
//
// Licensed under the Apache License, Version 2.0 (the "License");
// you may not use this file except in compliance with the License.
// You may obtain a copy of the License at
//
// http://www.apache.org/licenses/LICENSE-2.0
//
// Unless required by applicable law or agreed to in writing, software
// distributed under the License is distributed on an "AS IS" BASIS,
// WITHOUT WARRANTIES OR CONDITIONS OF ANY KIND, either express or implied.
// See the License for the specific language governing permissions and
// limitations under the License.

package synchronizer

import (
	"context"
	cryptoRand "crypto/rand"
	"crypto/tls"
	"encoding/json"
	"errors"
	"fmt"
	"glouton/bleemeo/client"
	"glouton/bleemeo/internal/cache"
	"glouton/bleemeo/internal/common"
	bleemeoTypes "glouton/bleemeo/types"
	"glouton/crashreport"
	"glouton/delay"
	"glouton/facts"
	"glouton/logger"
	"glouton/threshold"
	"glouton/types"
	"glouton/version"
	"math/big"
	"net/http"
	"net/url"
	"runtime"
	"strconv"
	"strings"
	"sync"
	"time"

	"github.com/getsentry/sentry-go"
)

var (
	errFQDNNotSet                 = errors.New("unable to register, fqdn is not set")
	errConnectorTemporaryDisabled = errors.New("bleemeo connector temporary disabled")
	errBleemeoUndefined           = errors.New("bleemeo.account_id and/or bleemeo.registration_key is undefined. Please see  https://go.bleemeo.com/l/agent-configuration-bleemeo-account ")
	errIncorrectStatusCode        = errors.New("registration status code is")
	errUninitialized              = errors.New("uninitialized")
	errNotExist                   = errors.New("does not exist")
)

const (
	syncMethodInfo          = "info"
	syncMethodAgent         = "agent"
	syncMethodAccountConfig = "accountconfig"
	syncMethodMonitor       = "monitor"
	syncMethodSNMP          = "snmp"
	syncMethodVSphere       = "vsphere"
	syncMethodFact          = "facts"
	syncMethodService       = "service"
	syncMethodContainer     = "container"
	syncMethodMetric        = "metric"
	syncMethodConfig        = "config"
	syncMethodCrashReports  = "crashreports"
)

// Synchronizer synchronize object with Bleemeo.
type Synchronizer struct {
	ctx    context.Context //nolint:containedctx
	option Option
	now    func() time.Time
	inTest bool

	realClient       *client.HTTPClient
	client           *wrapperClient
	diagnosticClient *http.Client

	// These fields should always be set in the reload state after being modified.
	nextFullSync  time.Time
	fullSyncCount int

	startedAt                 time.Time
	syncHeartbeat             time.Time
	heartbeatConsecutiveError int
	lastSync                  time.Time
	lastFactUpdatedAt         string
	lastSNMPcount             int
	lastMetricActivation      time.Time
	successiveErrors          int
	warnAccountMismatchDone   bool
	maintenanceMode           bool
	suspendedMode             bool
	callUpdateLabels          bool
	lastMetricCount           int
	currentConfigNotified     string
	agentID                   string

	// configSyncDone is true when the config items were successfully synced.
	configSyncDone bool

	// An edge case occurs when an agent is spawned while the maintenance mode is enabled on the backend:
	// the agent cannot register agent_status, thus the MQTT connector cannot start, and we cannot receive
	// notifications to tell us the backend is out of maintenance. So we resort to HTTP polling every 15
	// minutes to check whether we are still in maintenance of not.
	lastMaintenanceSync time.Time

	// logOnce is used to log that the limit of metrics has been reached.
	logOnce             sync.Once
	lastDenyReasonLogAt time.Time

	l                      sync.Mutex
	disabledUntil          time.Time
	disableReason          bleemeoTypes.DisableReason
	forceSync              map[string]bool
	pendingMetricsUpdate   []string
	pendingMonitorsUpdate  []MonitorUpdate
	thresholdOverrides     map[thresholdOverrideKey]threshold.Threshold
	delayedContainer       map[string]time.Time
	retryableMetricFailure map[bleemeoTypes.FailureKind]bool
	metricRetryAt          time.Time
	lastInfo               bleemeoTypes.GlobalInfo
	// Whether the agent MQTT status should be synced. This is used to avoid syncing
	// the MQTT status too soon before the agent has tried to connect to MQTT.
	shouldUpdateMQTTStatus bool
	// Whether the agent is connected to MQTT. We use a pointer to know if the field is set.
	isMQTTConnected *bool
}

type thresholdOverrideKey struct {
	MetricName string
	AgentID    string
}

// Option are parameters for the synchronizer.
type Option struct {
	bleemeoTypes.GlobalOption
	Cache *cache.Cache

	// DisableCallback is a function called when Synchronizer request Bleemeo connector to be disabled
	// reason state why it's disabled and until set for how long it should be disabled.
	DisableCallback func(reason bleemeoTypes.DisableReason, until time.Time)

	// UpdateConfigCallback is a function called when Synchronizer detected a AccountConfiguration change
	UpdateConfigCallback func(ctx context.Context, nameChanged bool)

	// SetInitialized tells the bleemeo connector that the MQTT module can be started
	SetInitialized func()

	// IsMqttConnected returns wether the MQTT connector is operating nominally, and specifically
	// that it can receive mqtt notifications. It is useful for the fallback on http polling
	// described above Synchronizer.lastMaintenanceSync definition.
	// Note: returns false when the mqtt connector is not enabled.
	IsMqttConnected func() bool

	// SetBleemeoInMaintenanceMode makes the bleemeo connector wait a day before checking again for maintenance.
	SetBleemeoInMaintenanceMode func(maintenance bool)

	// SetBleemeoInSuspendedMode sets the suspended mode. While Bleemeo is suspended the agent doesn't
	// create or update objects on the API and stops sending points on MQTT. The suspended mode differs
	// from the maintenance mode because we stop buffering points to send on MQTT and just drop them.
	SetBleemeoInSuspendedMode func(suspended bool)
}

// New return a new Synchronizer.
func New(option Option) (*Synchronizer, error) {
	return newWithNow(option, time.Now)
}

func newForTest(option Option, now func() time.Time) (*Synchronizer, error) {
	s, err := newWithNow(option, now)
	if err != nil {
		return s, err
	}

	s.inTest = true

	return s, nil
}

func newWithNow(option Option, now func() time.Time) (*Synchronizer, error) {
	nextFullSync := now()
	fullSyncCount := 0

	if option.ReloadState != nil {
		if option.ReloadState.NextFullSync().After(nextFullSync) {
			nextFullSync = option.ReloadState.NextFullSync()
		}

		fullSyncCount = option.ReloadState.FullSyncCount()
	}

	s := &Synchronizer{
		option: option,
		now:    now,

		forceSync:              make(map[string]bool),
		nextFullSync:           nextFullSync,
		fullSyncCount:          fullSyncCount,
		retryableMetricFailure: make(map[bleemeoTypes.FailureKind]bool),
	}

	s.agentID, _ = s.option.State.BleemeoCredentials()

	return s, nil
}

func (s *Synchronizer) DiagnosticArchive(_ context.Context, archive types.ArchiveWriter) error {
	file, err := archive.Create("bleemeo-sync-state.json")
	if err != nil {
		return err
	}

	s.l.Lock()
	defer s.l.Unlock()

	obj := struct {
		NextFullSync               time.Time
		HeartBeat                  time.Time
		HeartbeatConsecutiveError  int
		FullSyncCount              int
		StartedAt                  time.Time
		LastSync                   time.Time
		LastMetricActivation       time.Time
		LastFactUpdatedAt          string
		SuccessiveErrors           int
		WarnAccountMismatchDone    bool
		MaintenanceMode            bool
		LastMetricCount            int
		AgentID                    string
		LastMaintenanceSync        time.Time
		DisabledUntil              time.Time
		DisableReason              bleemeoTypes.DisableReason
		ForceSync                  map[string]bool
		PendingMetricsUpdateCount  int
		PendingMonitorsUpdateCount int
		DelayedContainer           map[string]time.Time
		RetryableMetricFailure     map[bleemeoTypes.FailureKind]bool
		MetricRetryAt              time.Time
		LastInfo                   bleemeoTypes.GlobalInfo
		ThresholdOverrides         string
	}{
		NextFullSync:               s.nextFullSync,
		HeartBeat:                  s.syncHeartbeat,
		HeartbeatConsecutiveError:  s.heartbeatConsecutiveError,
		FullSyncCount:              s.fullSyncCount,
		StartedAt:                  s.startedAt,
		LastSync:                   s.lastSync,
		LastFactUpdatedAt:          s.lastFactUpdatedAt,
		LastMetricActivation:       s.lastMetricActivation,
		SuccessiveErrors:           s.successiveErrors,
		WarnAccountMismatchDone:    s.warnAccountMismatchDone,
		MaintenanceMode:            s.maintenanceMode,
		LastMetricCount:            s.lastMetricCount,
		AgentID:                    s.agentID,
		LastMaintenanceSync:        s.lastMaintenanceSync,
		DisabledUntil:              s.disabledUntil,
		DisableReason:              s.disableReason,
		ForceSync:                  s.forceSync,
		PendingMetricsUpdateCount:  len(s.pendingMetricsUpdate),
		PendingMonitorsUpdateCount: len(s.pendingMonitorsUpdate),
		DelayedContainer:           s.delayedContainer,
		RetryableMetricFailure:     s.retryableMetricFailure,
		MetricRetryAt:              s.metricRetryAt,
		LastInfo:                   s.lastInfo,
		ThresholdOverrides:         fmt.Sprintf("%v", s.thresholdOverrides),
	}

	enc := json.NewEncoder(file)
	enc.SetIndent("", "  ")

	return enc.Encode(obj)
}

// Run runs the Synchronizer.
func (s *Synchronizer) Run(ctx context.Context) error {
	s.ctx = ctx
	s.startedAt = s.now()

	firstSync := true

	if s.agentID != "" {
		logger.V(1).Printf("This agent is registered on Bleemeo Cloud platform with UUID %v", s.agentID)

		firstSync = false
	}

	if err := s.setClient(); err != nil {
		return fmt.Errorf("unable to create Bleemeo HTTP client. Is the API base URL correct ? (error is %w)", err)
	}

	cfg, ok := s.option.Cache.CurrentAccountConfig()
	if ok {
		s.currentConfigNotified = cfg.ID
	}

	// syncInfo early because MQTT connection will establish or not depending on it (maintenance & outdated agent).
	// syncInfo also disable if time drift is too big. We don't do this disable now for a new agent, because
	// we want it to perform registration and creation of agent_status in order to mark this agent as "bad time" on Bleemeo.
	_, err := s.syncInfoReal(ctx, !firstSync)
	if err != nil {
		logger.V(1).Printf("bleemeo: pre-run checks: couldn't sync the global config: %v", err)
	}

	s.option.SetInitialized()

	s.l.Lock()
	s.successiveErrors = 0
	s.l.Unlock()

	successiveAuthErrors := 0

	// We schedule a metric synchronization for in a few minutes to permit
	// the deactivation of metrics whose item has disappeared between
	// the startup of Glouton and the metrics gracePeriod.
	// 11min is the time needed to run two metric collections.
	s.scheduleMetricSync(ctx, 11*time.Minute)

	var minimalDelay time.Duration

	if len(s.option.Cache.FactsByKey()) != 0 {
		logger.V(2).Printf("Waiting a few seconds before running a full synchronization as this agent has a valid cache")

		minimalDelay = delay.JitterDelay(20*time.Second, 0.5)
	}

	for ctx.Err() == nil {
		// TODO: allow WaitDeadline to be interrupted when new metrics arrive
		common.WaitDeadline(ctx, minimalDelay, s.getDisabledUntil, "Synchronization with Bleemeo Cloud platform")

		if ctx.Err() != nil {
			break
		}

		_, err := s.runOnce(ctx, firstSync)
		if err != nil {
			s.l.Lock()
			s.successiveErrors++
			s.l.Unlock()

			if client.IsAuthError(err) {
				successiveAuthErrors++
			}

			switch {
			case client.IsAuthError(err) && successiveAuthErrors >= 3:
				delay := delay.JitterDelay(
					delay.Exponential(60*time.Second, 1.55, successiveAuthErrors, 6*time.Hour),
					0.1,
				)
				s.option.DisableCallback(bleemeoTypes.DisableAuthenticationError, s.now().Add(delay))
			case client.IsThrottleError(err):
				deadline := s.client.ThrottleDeadline().Add(delay.JitterDelay(15*time.Second, 0.3))
				s.Disable(deadline, bleemeoTypes.DisableTooManyRequests)
			default:
				delay := delay.JitterDelay(
					delay.Exponential(15*time.Second, 1.55, s.successiveErrors, 15*time.Minute),
					0.1,
				)
				s.Disable(s.now().Add(delay), bleemeoTypes.DisableTooManyErrors)

				if client.IsAuthError(err) && successiveAuthErrors == 1 {
					// we disable only to trigger a reconnection on MQTT
					s.option.DisableCallback(bleemeoTypes.DisableAuthenticationError, s.now().Add(10*time.Second))
				}
			}

			switch {
			case client.IsAuthError(err) && s.agentID != "":
				fqdnMessage := ""

				fqdn := s.option.Cache.FactsByKey()[s.agentID]["fqdn"].Value
				if fqdn != "" {
					fqdnMessage = fmt.Sprintf(" with fqdn %s", fqdn)
				}

				logger.Printf(
					"Unable to synchronize with Bleemeo: Unable to login with credentials from state.json. Using agent ID %s%s. Was this server deleted on Bleemeo Cloud platform ?",
					s.agentID,
					fqdnMessage,
				)
			case client.IsAuthError(err):
				registrationKey := []rune(s.option.Config.Bleemeo.RegistrationKey)
				for i := range registrationKey {
					if i >= 6 && i < len(registrationKey)-4 {
						registrationKey[i] = '*'
					}
				}

				logger.Printf(
					"Wrong credential for registration. Configuration contains account_id %s and registration_key %s",
					s.option.Config.Bleemeo.AccountID,
					string(registrationKey),
				)
			default:
				if s.successiveErrors%5 == 1 {
					logger.Printf("Unable to synchronize with Bleemeo: %v", err)
				} else {
					logger.V(1).Printf("Unable to synchronize with Bleemeo: %v", err)
				}
			}
		} else {
			s.l.Lock()
			s.successiveErrors = 0
			s.l.Unlock()

			successiveAuthErrors = 0
		}

		minimalDelay = delay.JitterDelay(15*time.Second, 0.05)

		if firstSync {
			firstSync = false
		}
	}

	return nil //nolint:nilerr
}

// scheduleMetricSync will run s.syncMetrics after the given delay, in a new goroutine.
func (s *Synchronizer) scheduleMetricSync(ctx context.Context, delay time.Duration) {
	go func() {
		defer crashreport.ProcessPanic()

		timer := time.NewTimer(delay)

		select {
		case <-timer.C:
			_, err := s.syncMetrics(ctx, false, false)
			if err != nil {
				logger.V(1).Printf("Delayed metrics sync failed: %v", err)
			}
		case <-ctx.Done(): // return
		}
	}()
}

// DiagnosticPage return useful information to troubleshoot issue.
func (s *Synchronizer) DiagnosticPage() string {
	var tlsConfig *tls.Config

	builder := &strings.Builder{}

	port := 80

	u, err := url.Parse(s.option.Config.Bleemeo.APIBase)
	if err != nil {
		fmt.Fprintf(builder, "Bad URL %#v: %v\n", s.option.Config.Bleemeo.APIBase, err)

		return builder.String()
	}

	if u.Scheme == "https" {
		tlsConfig = &tls.Config{
			InsecureSkipVerify: s.option.Config.Bleemeo.APISSLInsecure, //nolint:gosec
		}
		port = 443
	}

	s.l.Lock()

	if s.diagnosticClient == nil {
		s.diagnosticClient = &http.Client{
			Transport: types.NewHTTPTransport(tlsConfig),
			CheckRedirect: func(req *http.Request, via []*http.Request) error {
				return http.ErrUseLastResponse
			},
		}
	}

	s.l.Unlock()

	if u.Port() != "" {
		tmp, err := strconv.ParseInt(u.Port(), 10, 0)
		if err != nil {
			fmt.Fprintf(builder, "Bad URL %#v, invalid port: %v\n", s.option.Config.Bleemeo.APIBase, err)

			return builder.String()
		}

		port = int(tmp)
	}

	tcpMessage := make(chan string)
	httpMessage := make(chan string)

	go func() {
		defer crashreport.ProcessPanic()

		tcpMessage <- common.DiagnosticTCP(u.Hostname(), port, tlsConfig)
	}()

	go func() {
		defer crashreport.ProcessPanic()

		httpMessage <- common.DiagnosticHTTP(s.diagnosticClient, u.String())
	}()

	builder.WriteString(<-tcpMessage)
	builder.WriteString(<-httpMessage)

	s.l.Lock()
	if !s.lastInfo.FetchedAt.IsZero() {
		bleemeoTime := s.lastInfo.BleemeoTime()
		delta := s.lastInfo.TimeDrift()
		builder.WriteString(fmt.Sprintf(
			"Bleemeo /v1/info/ fetched at %v. At this moment, time_drift was %v (time expected was %v)\n",
			s.lastInfo.FetchedAt.Format(time.RFC3339),
			delta.Truncate(time.Second),
			bleemeoTime.Format(time.RFC3339),
		))
	}
	s.l.Unlock()

	var count int

	if s.realClient != nil {
		count = s.realClient.RequestsCount()
	}

	builder.WriteString(fmt.Sprintf(
		"Did %d requests since start time at %s (%v ago). Avg of %.2f request/minute\n",
		count,
		s.startedAt.Format(time.RFC3339),
		time.Since(s.startedAt).Round(time.Second),
		float64(count)/time.Since(s.startedAt).Minutes()),
	)

	return builder.String()
}

// NotifyConfigUpdate notify that an Agent configuration change occurred.
// If immediate is true, the configuration change already happened, else it will happen.
func (s *Synchronizer) NotifyConfigUpdate(immediate bool) {
	s.l.Lock()
	defer s.l.Unlock()

	s.forceSync[syncMethodInfo] = true
	s.forceSync[syncMethodAgent] = true
	s.forceSync[syncMethodFact] = true
	s.forceSync[syncMethodAccountConfig] = true

	if !immediate {
		return
	}

	s.forceSync[syncMethodMetric] = true
	s.forceSync[syncMethodContainer] = true
	s.forceSync[syncMethodMonitor] = true
}

// LastMetricActivation return the date at which last metric was activated/registrered.
func (s *Synchronizer) LastMetricActivation() time.Time {
	s.l.Lock()
	defer s.l.Unlock()

	return s.lastMetricActivation
}

// UpdateMetrics request to update a specific metrics.
func (s *Synchronizer) UpdateMetrics(metricUUID ...string) {
	s.l.Lock()
	defer s.l.Unlock()

	if len(metricUUID) == 1 && metricUUID[0] == "" {
		// We don't known the metric to update. Update all
		s.forceSync[syncMethodMetric] = true
		s.pendingMetricsUpdate = nil

		return
	}

	s.pendingMetricsUpdate = append(s.pendingMetricsUpdate, metricUUID...)

	s.forceSync[syncMethodMetric] = false
}

// UpdateContainers request to update a containers.
func (s *Synchronizer) UpdateContainers() {
	s.l.Lock()
	defer s.l.Unlock()

	s.forceSync[syncMethodContainer] = false
}

// UpdateInfo request to update a info, which include the time_drift.
func (s *Synchronizer) UpdateInfo() {
	s.l.Lock()
	defer s.l.Unlock()

	s.forceSync[syncMethodInfo] = false
}

// UpdateMonitors requests to update all the monitors.
func (s *Synchronizer) UpdateMonitors() {
	s.l.Lock()
	defer s.l.Unlock()

	s.forceSync[syncMethodAccountConfig] = true
	s.forceSync[syncMethodMonitor] = true
}

func (s *Synchronizer) popPendingMetricsUpdate() []string {
	s.l.Lock()
	defer s.l.Unlock()

	set := make(map[string]bool, len(s.pendingMetricsUpdate))

	for _, m := range s.pendingMetricsUpdate {
		set[m] = true
	}

	s.pendingMetricsUpdate = nil
	result := make([]string, 0, len(set))

	for m := range set {
		result = append(result, m)
	}

	return result
}

func (s *Synchronizer) waitCPUMetric(ctx context.Context) {
	// In test, we skip this waiting time.
	if s.inTest {
		return
	}

	metrics := s.option.Cache.Metrics()
	for _, m := range metrics {
		if m.Labels[types.LabelName] == "cpu_used" || m.Labels[types.LabelName] == "node_cpu_seconds_total" {
			return
		}
	}

	filter := map[string]string{types.LabelName: "cpu_used"}
	filter2 := map[string]string{types.LabelName: "node_cpu_seconds_total"}
	count := 0

	for ctx.Err() == nil && count < 20 {
		count++

		m, _ := s.option.Store.Metrics(filter)
		if len(m) > 0 {
			return
		}

		m, _ = s.option.Store.Metrics(filter2)
		if len(m) > 0 {
			return
		}

		select {
		case <-ctx.Done():
		case <-time.After(1 * time.Second):
		}
	}
}

func (s *Synchronizer) getDisabledUntil() (time.Time, bleemeoTypes.DisableReason) {
	s.l.Lock()
	defer s.l.Unlock()

	return s.disabledUntil, s.disableReason
}

// Disable will disable (or re-enable) the Synchronized until given time.
// To re-enable, use ClearDisable().
func (s *Synchronizer) Disable(until time.Time, reason bleemeoTypes.DisableReason) {
	s.l.Lock()
	defer s.l.Unlock()

	if s.disabledUntil.Before(until) {
		s.disabledUntil = until
		s.disableReason = reason
	}
}

// ClearDisable remove disabling if reason match reasonToClear. It remove the disabling only after delay.
func (s *Synchronizer) ClearDisable(reasonToClear bleemeoTypes.DisableReason, delay time.Duration) {
	s.l.Lock()
	defer s.l.Unlock()

	if time.Now().Before(s.disabledUntil) && s.disableReason == reasonToClear {
		s.disabledUntil = time.Now().Add(delay)
	}
}

// GetJWT to talk to the Bleemeo API.
func (s *Synchronizer) GetJWT(ctx context.Context) (string, error) {
	return s.realClient.VerifyAndGetJWT(ctx, s.agentID)
}

func (s *Synchronizer) setClient() error {
	username := fmt.Sprintf("%s@bleemeo.com", s.agentID)

	_, password := s.option.State.BleemeoCredentials()

	client, err := client.NewClient(
		s.option.Config.Bleemeo.APIBase,
		username,
		password,
		s.option.Config.Bleemeo.APISSLInsecure,
		s.option.ReloadState,
	)
	if err != nil {
		return err
	}

	s.realClient = client

	return nil
}

// HealthCheck perform some health check and log any issue found.
// This method could panic when health condition are bad for too long in order to cause a Glouton restart.
func (s *Synchronizer) HealthCheck() bool {
	s.l.Lock()
	defer s.l.Unlock()

	syncHearthbeat := s.syncHeartbeat
	if syncHearthbeat.IsZero() {
		syncHearthbeat = s.startedAt
	}

	if s.now().Before(s.disabledUntil) {
		// synchronization is still disabled, don't check syncHearthbeat
		return true
	}

	if s.now().Sub(syncHearthbeat) > time.Hour {
		logger.Printf("Bleemeo API communication didn't run since %s. This should be a Glouton bug", syncHearthbeat.Format(time.RFC3339))

		if s.now().Sub(syncHearthbeat) > 6*time.Hour {
			s.heartbeatConsecutiveError++

			if s.heartbeatConsecutiveError >= 3 {
				logger.Printf("Bleemeo API communication is broken. Glouton seems unhealthy, killing myself")

				// We don't know how big the buffer needs to be to collect
				// all the goroutines. Use 2MB buffer which hopefully is enough
				buffer := make([]byte, 1<<21)

				n := runtime.Stack(buffer, true)
				logger.Printf("%s", string(buffer[:n]))
				panic("Glouton seems unhealthy (last API request too old), killing myself")
			}
		}
	} else {
		s.heartbeatConsecutiveError = 0
	}

	return true
}

func (s *Synchronizer) runOnce(ctx context.Context, onlyEssential bool) (map[string]bool, error) {
	var wasCreation, updateThresholds bool

	startAt := s.now()

	s.l.Lock()
	s.syncHeartbeat = time.Now()
	s.l.Unlock()

	if s.agentID == "" {
		if err := s.register(ctx); err != nil {
			return nil, err
		}

		wasCreation = true

		s.option.NotifyFirstRegistration()
		// Do one pass of metric registration to register agent_status.
		// MQTT connection require this metric to exists before connecting
		_, _ = s.syncMetrics(ctx, false, true)

		// Also do syncAgent, because agent configuration is also required for MQTT connection
		_, _ = s.syncAgent(ctx, false, true)

		// Then wait CPU (which should arrive the all other system metrics)
		// before continuing to process.
		s.waitCPUMetric(ctx)
	}

	syncMethods, fullsync := s.syncToPerform(ctx)

	if len(syncMethods) == 0 {
		return syncMethods, nil
	}

	s.client = &wrapperClient{
		s:      s,
		client: s.realClient,
	}
	previousCount := s.realClient.RequestsCount()

	syncStep := []struct {
		name                   string
		method                 func(context.Context, bool, bool) (updateThresholds bool, err error)
		enabledInMaintenance   bool
		enabledInSuspendedMode bool
		skipOnlyEssential      bool // should be true for method that ignore onlyEssential
	}{
		{name: syncMethodInfo, method: s.syncInfo, enabledInMaintenance: true, skipOnlyEssential: true},
		{name: syncMethodAgent, method: s.syncAgent, enabledInSuspendedMode: true, skipOnlyEssential: true},
		{name: syncMethodAccountConfig, method: s.syncAccountConfig, enabledInSuspendedMode: true, skipOnlyEssential: true},
		{name: syncMethodFact, method: s.syncFacts},
		{name: syncMethodContainer, method: s.syncContainers},
		{name: syncMethodSNMP, method: s.syncSNMP},
		{name: syncMethodVSphere, method: s.syncVSphere},
		{name: syncMethodService, method: s.syncServices},
		{name: syncMethodMonitor, method: s.syncMonitors, skipOnlyEssential: true},
		{name: syncMethodMetric, method: s.syncMetrics},
		{name: syncMethodConfig, method: s.syncConfig},
		{name: syncMethodCrashReports, method: s.syncCrashReports},
	}

	var firstErr error

	for _, step := range syncStep {
		if ctx.Err() != nil {
			return syncMethods, ctx.Err()
		}

		until, reason := s.getDisabledUntil()
		if s.now().Before(until) {
			// If the agent was disabled because it is too old, we do not want the synchronizer
			// to throw a DisableTooManyErrors because syncInfo() disabled the bleemeo connector.
			// This could alter the synchronizer would wait to sync again, and we do not desire it.
			// This would also show errors that could confuse the user like "Synchronization with
			// Bleemeo Cloud platform still have to wait 1m27s due to too many errors".
			if firstErr == nil && reason != bleemeoTypes.DisableAgentTooOld {
				firstErr = errConnectorTemporaryDisabled
			}

			break
		}

		if (s.IsMaintenance() && !step.enabledInMaintenance) || (s.suspendedMode && !step.enabledInSuspendedMode) {
			// Store the fact that we must sync this step when we will no longer be in maintenance:
			// we will try to sync it again at every iteration of runOnce(), until we get out of
			// maintenance.
			// This ensures that if the maintenance takes a long time, we will still update the
			// objects that should have been synced in that period.
			if full, ok := syncMethods[step.name]; ok {
				s.l.Lock()
				s.forceSync[step.name] = full || s.forceSync[step.name]
				s.l.Unlock()
			}

			continue
		}

		if full, ok := syncMethods[step.name]; ok {
			updateThresholdsTmp, err := step.method(ctx, full, onlyEssential && !step.skipOnlyEssential)
			if err != nil {
				logger.V(1).Printf("Synchronization for object %s failed: %v", step.name, err)

				if firstErr == nil {
					firstErr = err
				} else if !client.IsAuthError(firstErr) && client.IsAuthError(err) {
					// Prefer returning Authentication error than other errors.
					firstErr = err
				}
			}

			updateThresholds = updateThresholds || updateThresholdsTmp

			if onlyEssential && !step.skipOnlyEssential {
				// We registered only essential object. Make sure all other
				// objects are registered on the second run.
				s.l.Lock()
				s.forceSync[step.name] = false || s.forceSync[step.name]
				s.l.Unlock()
			}
		}
	}

	if s.callUpdateLabels {
		s.callUpdateLabels = false
		if s.option.NotifyLabelsUpdate != nil {
			s.option.NotifyLabelsUpdate()
		}
	}

	logger.V(2).Printf("Synchronization took %v for %v (and did %d requests)", s.now().Sub(startAt), syncMethods, s.realClient.RequestsCount()-previousCount)

	if wasCreation {
		s.UpdateUnitsAndThresholds(ctx, true)
	} else if updateThresholds {
		s.UpdateUnitsAndThresholds(ctx, false)
	}

	if fullsync && firstErr == nil {
		s.option.Cache.Save()
		s.fullSyncCount++
		s.nextFullSync = s.now().Add(delay.JitterDelay(
			delay.Exponential(time.Hour, 1.75, s.fullSyncCount, 12*time.Hour),
			0.25,
		))

		if s.option.ReloadState != nil {
			s.option.ReloadState.SetFullSyncCount(s.fullSyncCount)
			s.option.ReloadState.SetNextFullSync(s.nextFullSync)
		}

		logger.V(1).Printf("New full synchronization scheduled for %s", s.nextFullSync.Format(time.RFC3339))
	}

	if firstErr == nil {
		s.lastSync = startAt
	}

	return syncMethods, firstErr
}

// syncToPerform returns the methods that should be synced in a map. For each method
// in the map, the value indicates whether a fullsync should be performed.
// It also returns true if the current sync is a full sync.
func (s *Synchronizer) syncToPerform(ctx context.Context) (map[string]bool, bool) {
	// Take values that will be used later before taking the lock. This reduce dead-lock risk
	localFacts, _ := s.option.Facts.Facts(ctx, 24*time.Hour)
	currentSNMPCount := s.option.SNMPOnlineTarget()
	lastDiscovery := s.option.Discovery.LastUpdate()
	currentMetricCount := s.option.Store.MetricsCount()
	mqttIsConnected := s.option.IsMqttConnected()
	lastAnnotationChange := s.option.LastMetricAnnotationChange()

	s.l.Lock()
	defer s.l.Unlock()

	syncMethods := make(map[string]bool)

	fullSync := false
	if s.nextFullSync.Before(s.now()) {
		fullSync = true
	}

	agent := s.option.Cache.Agent()

	nextConfigAt := agent.NextConfigAt
	if !nextConfigAt.IsZero() && nextConfigAt.Before(s.now()) {
		fullSync = true
	}

	if s.currentConfigNotified != agent.CurrentConfigID {
		syncMethods[syncMethodAccountConfig] = true
	}

	if fullSync {
		syncMethods[syncMethodInfo] = true
		syncMethods[syncMethodAgent] = true
		syncMethods[syncMethodAccountConfig] = true
		syncMethods[syncMethodMonitor] = true
		syncMethods[syncMethodSNMP] = true
		syncMethods[syncMethodVSphere] = true
<<<<<<< HEAD
=======
		syncMethods[syncMethodAlertingRules] = true
>>>>>>> 31478cab
		syncMethods[syncMethodCrashReports] = true
	}

	if fullSync || s.lastFactUpdatedAt != localFacts[facts.FactUpdatedAt] {
		syncMethods[syncMethodFact] = fullSync
	}

	if s.lastSNMPcount != currentSNMPCount {
		syncMethods[syncMethodFact] = fullSync
		syncMethods[syncMethodSNMP] = fullSync
		// TODO: this isn't idea. If the synchronization fail, it won't be retried.
		// I think the ideal fix would be to always retry all syncMethods that was to synchronize but failed.
		s.lastSNMPcount = currentSNMPCount
	}

	// After a reload, the config has been changed, so we want to do a fullsync
	// without waiting the nextFullSync that is kept between reload.
	if fullSync || !s.configSyncDone {
		syncMethods[syncMethodConfig] = true
	}

	minDelayed := time.Time{}

	for _, delay := range s.delayedContainer {
		if minDelayed.IsZero() || delay.Before(minDelayed) {
			minDelayed = delay
		}
	}

	if fullSync || s.lastSync.Before(lastDiscovery) || (!minDelayed.IsZero() && s.now().After(minDelayed)) {
		syncMethods[syncMethodService] = fullSync
		syncMethods[syncMethodContainer] = fullSync
	}

	if _, ok := syncMethods[syncMethodService]; ok {
		// Metrics registration may need services to be synced, trigger metrics synchronization
		syncMethods[syncMethodMetric] = false
	}

	if _, ok := syncMethods[syncMethodContainer]; ok {
		// Metrics registration may need containers to be synced, trigger metrics synchronization
		syncMethods[syncMethodMetric] = false
	}

	if _, ok := syncMethods[syncMethodMonitor]; ok {
		// Metrics registration may need monitors to be synced, trigger metrics synchronization
		syncMethods[syncMethodMetric] = false
	}

	if fullSync || s.now().After(s.metricRetryAt) || s.lastSync.Before(lastDiscovery) || s.lastSync.Before(lastAnnotationChange) || s.lastMetricCount != currentMetricCount {
		syncMethods[syncMethodMetric] = fullSync
	}

	// when the mqtt connector is not connected, we cannot receive notifications to get out of maintenance
	// mode, so we poll more often.
	if s.maintenanceMode && !mqttIsConnected && s.now().After(s.lastMaintenanceSync.Add(15*time.Minute)) {
		s.forceSync[syncMethodInfo] = false

		s.lastMaintenanceSync = s.now()
	}

	for k, full := range s.forceSync {
		syncMethods[k] = full || syncMethods[k]
		delete(s.forceSync, k)
	}

	if len(syncMethods) > 0 && s.now().Sub(s.lastInfo.FetchedAt) > 30*time.Minute {
		// Ensure lastInfo is enough up-to-date.
		// This will help detection quickly a change on /v1/info/ and will ensure the
		// metric time_drift is updated recently to avoid unwanted deactivation.
		syncMethods[syncMethodInfo] = false || syncMethods[syncMethodInfo]
	}

	return syncMethods, fullSync
}

// checkDuplicated checks if another glouton is running with the same ID.
func (s *Synchronizer) checkDuplicated(ctx context.Context) error {
	oldFacts := s.option.Cache.FactsByKey()

	if err := s.factsUpdateList(ctx); err != nil {
		return fmt.Errorf("update facts list: %w", err)
	}

	newFacts := s.option.Cache.FactsByKey()

	isDuplicated, message := isDuplicatedUsingFacts(s.startedAt, oldFacts[s.agentID], newFacts[s.agentID])

	if !isDuplicated {
		return nil
	}

	logger.Printf(message)
	logger.Printf(
		"The following links may be relevant to solve the issue: https://go.bleemeo.com/l/doc-duplicated-agent",
	)

	until := s.now().Add(delay.JitterDelay(15*time.Minute, 0.05))
	s.Disable(until, bleemeoTypes.DisableDuplicatedAgent)

	if s.option.DisableCallback != nil {
		s.option.DisableCallback(bleemeoTypes.DisableDuplicatedAgent, until)
	}

	// The agent is duplicated, update the last duplication date on the API.
	params := map[string]string{
		"fields": "last_duplication_date",
	}

	data := map[string]time.Time{
		"last_duplication_date": time.Now(),
	}

	_, err := s.client.Do(s.ctx, "PATCH", fmt.Sprintf("v1/agent/%s/", s.agentID), params, data, nil)
	if err != nil {
		logger.V(1).Printf("Failed to update duplication date: %s", err)
	}

	return errConnectorTemporaryDisabled
}

// isDuplicatedUsingFacts checks if another agent with the same ID using AgentFact registered
// on Bleemeo API. This happen only if the state file is shared by multiple running agents.
func isDuplicatedUsingFacts(agentStartedAt time.Time, oldFacts map[string]bleemeoTypes.AgentFact, newFacts map[string]bleemeoTypes.AgentFact) (bool, string) {
	// We use the fact that the agents will send different facts to the API.
	// If the facts we fetch from the API are not the same as the last facts
	// we registered, another agent with the same ID must have modified them.
	// Note that this won't work if the two agents are on the same host
	// because both agents will send mostly the same facts.
	factNames := []string{"fqdn", "primary_address", "primary_mac_address", "glouton_pid"}
	for _, name := range factNames {
		old, ok := oldFacts[name]
		if !ok {
			continue
		}

		newFact, ok := newFacts[name]
		if !ok {
			continue
		}

		if old.Value == newFact.Value {
			continue
		}

		if name == "glouton_pid" {
			// For the fact glouton_pid we are going to be smarter. We don't want to announce a duplicate state.json
			// when glouton crash or when its state.cache.json is restored to an older version.
			// To solve this problem, we check that facts (old & new) where updated *after* Glouton started (this assume fact glouton_pid
			// is updated at the same time as fact_updated_at, which is true unless a Glouton crashed during facts update).
			oldStartedAt, _ := time.Parse(time.RFC3339, oldFacts[facts.FactUpdatedAt].Value)
			newStartedAt, _ := time.Parse(time.RFC3339, newFacts[facts.FactUpdatedAt].Value)

			if !oldStartedAt.IsZero() && !newStartedAt.IsZero() && oldStartedAt.Before(agentStartedAt) && newStartedAt.Before(agentStartedAt) {
				continue
			}
		}

		message := fmt.Sprintf(
			"Detected duplicated state.json. Another agent changed %#v from %#v to %#v",
			name,
			old.Value,
			newFact.Value,
		)

		return true, message
	}

	return false, ""
}

func (s *Synchronizer) register(ctx context.Context) error {
	facts, err := s.option.Facts.Facts(ctx, 15*time.Minute)
	if err != nil {
		return err
	}

	fqdn := facts["fqdn"]
	if fqdn == "" {
		return errFQDNNotSet
	}

	name := s.option.Config.Bleemeo.InitialAgentName
	if name == "" {
		name = fqdn
	}

	accountID := s.option.Config.Bleemeo.AccountID
	registrationKey := s.option.Config.Bleemeo.RegistrationKey

	for accountID == "" || registrationKey == "" {
		return errBleemeoUndefined
	}

	password, err := generatePassword(20)
	if err != nil {
		return err
	}

	var objectID struct {
		ID string
	}
	// We save an empty agent_uuid before doing the API POST to validate that
	// State can save value.
	if err := s.option.State.SetBleemeoCredentials("", ""); err != nil {
		return err
	}

	statusCode, err := s.realClient.PostAuth(
		ctx,
		"v1/agent/",
		map[string]string{
			"account":                   accountID,
			"initial_password":          password,
			"initial_server_group_name": s.option.Config.Bleemeo.InitialServerGroupName,
			"display_name":              name,
			"fqdn":                      fqdn,
		},
		fmt.Sprintf("%s@bleemeo.com", accountID),
		registrationKey,
		&objectID,
	)
	if err != nil {
		return err
	}

	if statusCode != 201 {
		return fmt.Errorf("%w: got %v, want 201", errIncorrectStatusCode, statusCode)
	}

	s.agentID = objectID.ID

	sentry.ConfigureScope(func(scope *sentry.Scope) {
		scope.SetContext("agent", map[string]interface{}{
			"agent_id":        s.agentID,
			"glouton_version": version.Version,
		})
	})

	if err := s.option.State.SetBleemeoCredentials(objectID.ID, password); err != nil {
		logger.Printf("Failed to persist Bleemeo credentials. The agent may register itself multiple-time: %v", err)
	}

	logger.V(1).Printf("Registration successful with UUID %v", objectID.ID)

	_ = s.setClient()

	return nil
}

func generatePassword(length int) (string, error) {
	letters := []rune("abcdefghijklmnopqrstuvwxyzABCDEFGHIJKLMNOPQRSTUVWXYZ0123456789#-_@%*:;$")
	b := make([]rune, length)

	for i := range b {
		bigN, err := cryptoRand.Int(cryptoRand.Reader, big.NewInt(int64(len(letters))))
		n := int(bigN.Int64())

		if err != nil {
			return "", err
		}

		b[i] = letters[n]
	}

	return string(b), nil
}

// logThrottle logs a message at most once per hour, all other logs are dropped to prevent spam.
func (s *Synchronizer) logThrottle(msg string) {
	if time.Since(s.lastDenyReasonLogAt) > time.Hour {
		logger.V(1).Println(msg)

		s.lastDenyReasonLogAt = time.Now()
	}
}

func (s *Synchronizer) SetMQTTConnected(isConnected bool) {
	s.l.Lock()
	defer s.l.Unlock()

	// Don't set the MQTT status too soon, let some time to the agent to connect.
	if time.Since(s.startedAt) < time.Minute {
		return
	}

	// Update the MQTT status when MQTT just became inaccessible.
	shouldUpdateStatus := (s.isMQTTConnected == nil || *s.isMQTTConnected) && !isConnected
	s.isMQTTConnected = &isConnected

	if shouldUpdateStatus {
		s.forceSync[syncMethodInfo] = false || s.forceSync[syncMethodInfo]
		s.shouldUpdateMQTTStatus = true
	}
}<|MERGE_RESOLUTION|>--- conflicted
+++ resolved
@@ -959,10 +959,7 @@
 		syncMethods[syncMethodMonitor] = true
 		syncMethods[syncMethodSNMP] = true
 		syncMethods[syncMethodVSphere] = true
-<<<<<<< HEAD
-=======
-		syncMethods[syncMethodAlertingRules] = true
->>>>>>> 31478cab
+		syncMethods[syncMethodVSphere] = true
 		syncMethods[syncMethodCrashReports] = true
 	}
 
