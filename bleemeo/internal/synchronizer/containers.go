--- conflicted
+++ resolved
@@ -23,10 +23,7 @@
 	"time"
 
 	"github.com/bleemeo/glouton/bleemeo/internal/common"
-<<<<<<< HEAD
-=======
-	"github.com/bleemeo/glouton/bleemeo/internal/synchronizer/types"
->>>>>>> b19e04c9
+	bleemeoTypes "github.com/bleemeo/glouton/bleemeo/internal/synchronizer/types"
 	bleemeoTypes "github.com/bleemeo/glouton/bleemeo/types"
 	"github.com/bleemeo/glouton/facts"
 	containerTypes "github.com/bleemeo/glouton/facts/container-runtime/types"
@@ -101,34 +98,13 @@
 	return false, err
 }
 
-<<<<<<< HEAD
-func (s *Synchronizer) containerUpdateList() error {
-	containers, err := s.client.listContainers(s.ctx, s.agentID)
-=======
 func (s *Synchronizer) containerUpdateList(ctx context.Context, apiClient types.RawClient) error {
-	params := map[string]string{
-		"host":   s.agentID,
-		"fields": cacheFields,
-	}
-
-	result, err := apiClient.Iter(ctx, "container", params)
->>>>>>> b19e04c9
+	containers, err := apiClient.listContainers(ctx, s.agentID)
 	if err != nil {
 		return err
 	}
 
 	containersByUUID := s.option.Cache.ContainersByUUID()
-<<<<<<< HEAD
-=======
-	containers := make([]bleemeoTypes.Container, 0, len(result))
-
-	for _, jsonMessage := range result {
-		var container containerPayload
-
-		if err := json.Unmarshal(jsonMessage, &container); err != nil {
-			continue
-		}
->>>>>>> b19e04c9
 
 	for i, container := range containers {
 		// we don't need to keep the full inspect in memory
@@ -252,11 +228,7 @@
 	var result containerPayload
 
 	if remoteFound {
-<<<<<<< HEAD
-		err := s.client.updateContainer(s.ctx, remoteContainer.ID, payload, &result)
-=======
-		_, err := apiClient.Do(ctx, "PUT", fmt.Sprintf("v1/container/%s/", remoteContainer.ID), params, payload, &result)
->>>>>>> b19e04c9
+		err := apiClient.updateContainer(ctx, remoteContainer.ID, payload, &result)
 		if err != nil {
 			return err
 		}
@@ -266,11 +238,7 @@
 		logger.V(2).Printf("Container %v updated with UUID %s", result.Name, result.ID)
 		(*remoteContainers)[remoteIndex] = result.Container
 	} else {
-<<<<<<< HEAD
-		err := s.client.registerContainer(s.ctx, payload, &result)
-=======
-		_, err := apiClient.Do(ctx, "POST", "v1/container/", params, payload, &result)
->>>>>>> b19e04c9
+		err := apiClient.registerContainer(ctx, payload, &result)
 		if err != nil {
 			return err
 		}
@@ -306,22 +274,9 @@
 			continue
 		}
 
-<<<<<<< HEAD
 		body := map[string]any{"deleted_at": bleemeoTypes.NullTime(s.now())}
 
 		err := s.client.updateContainer(s.ctx, container.ID, body, nil)
-=======
-		_, err := apiClient.Do(
-			ctx,
-			"PATCH",
-			fmt.Sprintf("v1/container/%s/", container.ID),
-			nil,
-			struct {
-				DeletedAt bleemeoTypes.NullTime `json:"deleted_at"`
-			}{bleemeoTypes.NullTime(s.now())},
-			nil,
-		)
->>>>>>> b19e04c9
 		if err != nil {
 			// If the container wasn't found, it has already been deleted.
 			if IsNotFound(err) {
