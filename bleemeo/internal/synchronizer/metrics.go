--- conflicted
+++ resolved
@@ -707,18 +707,7 @@
 			continue
 		}
 
-<<<<<<< HEAD
-		if !present {
-			scraperName, present := types.TextToLabels(metric.LabelsText)[types.LabelScraper]
-			if present && scraperName != s.option.BlackboxScraperName {
-				continue
-			}
-		}
-
 		metricsByUUID[metric.ID] = metric.metricFromAPI(metricsByUUID[metric.ID].FirstSeenAt)
-=======
-		metricsByUUID[metric.ID] = metric.metricFromAPI()
->>>>>>> d26cde3b
 	}
 
 	return metricsByUUID, nil
