// Copyright 2015-2019 Bleemeo
//
// bleemeo.com an infrastructure monitoring solution in the Cloud
//
// Licensed under the Apache License, Version 2.0 (the "License");
// you may not use this file except in compliance with the License.
// You may obtain a copy of the License at
//
// http://www.apache.org/licenses/LICENSE-2.0
//
// Unless required by applicable law or agreed to in writing, software
// distributed under the License is distributed on an "AS IS" BASIS,
// WITHOUT WARRANTIES OR CONDITIONS OF ANY KIND, either express or implied.
// See the License for the specific language governing permissions and
// limitations under the License.

package synchronizer

import (
	"encoding/json"
	"errors"
	"fmt"
	"glouton/bleemeo/client"
	"glouton/bleemeo/internal/common"
	bleemeoTypes "glouton/bleemeo/types"
	"glouton/logger"
	"glouton/threshold"
	"glouton/types"
	"math/rand"
	"time"
)

var (
	errRetryLater = errors.New("metric registration should be retried laster")
)

type errNeedRegister struct {
	remoteMetric bleemeoTypes.Metric
	key          string
}

func (e errNeedRegister) Error() string {
	return fmt.Sprintf("metric %v was deleted from API, it need to be re-registered", e.key)
}

// The metric registration function is done in 4 pass
// * first will only ensure agent_status is registered (this metric is required before connecting to MQTT and is produced once connected to MQTT...)
// * main pass will do the bulk of the jobs. But some metric may fail and will be done in Recreate and Retry pass
// * The Recreate pass is for metric that failed (to update) because they were deleted from API
// * The Retry pass is for metric that failed to create due to dependency with other metric (e.g. status_of)
type metricRegisterPass int

const (
	metricPassAgentStatus metricRegisterPass = iota
	metricPassMain
	metricPassRecreate
	metricPassRetry
)

func (p metricRegisterPass) String() string {
	switch p {
	case metricPassAgentStatus:
		return "agent-status"
	case metricPassMain:
		return "main-pass"
	case metricPassRecreate:
		return "recreate-deleted"
	case metricPassRetry:
		return "retry"
	}

	return "unknown"
}

type fakeMetric struct {
	label string
}

func (m fakeMetric) Points(time.Time, time.Time) ([]types.Point, error) {
	return nil, errors.New("not implemented on fakeMetric")
}
func (m fakeMetric) Annotations() types.MetricAnnotations {
	return types.MetricAnnotations{}
}
func (m fakeMetric) Labels() map[string]string {
	return map[string]string{
		types.LabelName: m.label,
	}
}

type metricPayload struct {
	bleemeoTypes.Metric
	Name  string `json:"label,omitempty"`
	Agent string `json:"agent"`
}

// metricFromAPI convert a metricPayload received from API to a bleemeoTypes.Metric
func (mp metricPayload) metricFromAPI() bleemeoTypes.Metric {
	if mp.Item != "" || mp.LabelsText == "" {
		mp.Labels = map[string]string{
			types.LabelName: mp.Name,
		}
		annotations := types.MetricAnnotations{
			BleemeoItem: mp.Item,
		}
		mp.LabelsText = common.LabelsToText(mp.Labels, annotations, true)
	} else {
		mp.Labels = types.TextToLabels(mp.LabelsText)
	}

	return mp.Metric
}

func prioritizeMetrics(metrics []types.Metric) {
	swapIdx := 0

	for i, m := range metrics {
		switch m.Labels()[types.LabelName] {
		case "cpu_idle", "cpu_wait", "cpu_nice", "cpu_user", "cpu_system", "cpu_interrupt", "cpu_softirq", "cpu_steal",
			"mem_free", "mem_cached", "mem_buffered", "mem_used",
			"io_utilization", "io_read_bytes", "io_write_bytes", "io_reads",
			"io_writes", "net_bits_recv", "net_bits_sent", "net_packets_recv",
			"net_packets_sent", "net_err_in", "net_err_out", "disk_used_perc",
			"swap_used_perc", "cpu_used", "mem_used_perc",
			"agent_status":
			metrics[i], metrics[swapIdx] = metrics[swapIdx], metrics[i]
			swapIdx++
		}
	}
}

func filterMetrics(input []types.Metric, metricWhitelist map[string]bool) []types.Metric {
	result := make([]types.Metric, 0)

	for _, m := range input {
		if common.AllowMetric(m.Labels(), m.Annotations(), metricWhitelist) {
			result = append(result, m)
		}
	}

	return result
}

<<<<<<< HEAD
func (s *Synchronizer) findUnregisteredMetrics(metrics []types.Metric) []string {

	registeredMetrics := s.option.Cache.Metrics()
	registeredMetricsByKey := common.MetricLookupFromList(registeredMetrics)

	result := make([]string, 0)
=======
func (s *Synchronizer) findUnregisteredMetrics(metrics []types.Metric) []common.MetricLabelItem {
	registeredMetrics := s.option.Cache.Metrics()
	registeredMetricsByKey := common.MetricLookupFromList(registeredMetrics)

	result := make([]common.MetricLabelItem, 0)

>>>>>>> 886dd4f6
	for _, v := range metrics {
		key := common.LabelsToText(v.Labels(), v.Annotations(), s.option.MetricFormat == types.MetricFormatBleemeo)

		if _, ok := registeredMetricsByKey[key]; ok {
			continue
		}
<<<<<<< HEAD
=======

>>>>>>> 886dd4f6
		result = append(result, key)
	}

	return result
}

func (s *Synchronizer) syncMetrics(fullSync bool) error {
	metricWhitelist := s.option.Cache.AccountConfig().MetricsAgentWhitelistMap()

	localMetrics, err := s.option.Store.Metrics(nil)
	if err != nil {
		return err
	}

	filteredMetrics := filterMetrics(localMetrics, metricWhitelist)
	unregisteredMetrics := s.findUnregisteredMetrics(filteredMetrics)

	if s.successiveErrors == 3 {
		// After 3 error, try to force a full synchronization to see if it solve the issue.
		fullSync = true
	}

	fullForInactive := false
	previousMetrics := s.option.Cache.MetricsByUUID()
	activeMetricsCount := 0

	for _, m := range previousMetrics {
		if m.DeactivatedAt.IsZero() {
			activeMetricsCount++
		}
	}

	pendingMetricsUpdate := s.popPendingMetricsUpdate()
	if len(pendingMetricsUpdate) > activeMetricsCount*3/100 {
		// If more than 3% of known active metrics needs update, do a full
		// update. 3% is arbitrary choose, based on assumption request for
		// one page of (100) metrics is cheaper than 3 request for
		// one metric.
		fullSync = true
	}

	if len(unregisteredMetrics) > 3*len(previousMetrics)/100 {
		fullForInactive = true
		fullSync = true
	}

	if fullSync {
<<<<<<< HEAD
=======
		s.apiSupportLabels = true // retry labels update

>>>>>>> 886dd4f6
		err := s.metricUpdateList(fullForInactive)
		if err != nil {
			s.UpdateMetrics(pendingMetricsUpdate...)
			return err
		}
	} else if len(pendingMetricsUpdate) > 0 {
		logger.V(2).Printf("Update %d metrics by UUID", len(pendingMetricsUpdate))

		if err := s.metricUpdateListUUID(pendingMetricsUpdate); err != nil {
			s.UpdateMetrics(pendingMetricsUpdate...)
			return err
		}
	}

	if !fullForInactive {
		logger.V(2).Printf("Searching %d metrics that may be inactive", len(unregisteredMetrics))

		err := s.metricUpdateListSearch(unregisteredMetrics)
		if err != nil {
			return err
		}
	}

	if fullSync || (!fullForInactive && len(unregisteredMetrics) > 0) || len(pendingMetricsUpdate) > 0 {
		s.UpdateUnitsAndThresholds(false)
	}

	if err := s.metricDeleteFromRemote(filteredMetrics, previousMetrics); err != nil {
		return err
	}

	localMetrics, err = s.option.Store.Metrics(nil)
	if err != nil {
		return err
	}

	filteredMetrics = filterMetrics(localMetrics, metricWhitelist)

	// If one metric fail to register, it may block other metric that would register correctly.
	// To reduce this risk, randomize the list, so on next run, the metric that failed to register
	// may no longer block other.
	rand.Shuffle(len(filteredMetrics), func(i, j int) {
		filteredMetrics[i], filteredMetrics[j] = filteredMetrics[j], filteredMetrics[i]
	})
	prioritizeMetrics(filteredMetrics)

	if err := s.metricRegisterAndUpdate(filteredMetrics, fullForInactive); err != nil {
		return err
	}

	if err := s.metricDeleteFromLocal(); err != nil {
		return err
	}

	if time.Since(s.startedAt) > 5*time.Minute {
		if err := s.metricDeactivate(filteredMetrics); err != nil {
			return err
		}
	}

	s.lastMetricCount = len(localMetrics)

	return nil
}

// UpdateUnitsAndThresholds update metrics units & threshold (from cache)
func (s *Synchronizer) UpdateUnitsAndThresholds(firstUpdate bool) {
	thresholds := make(map[threshold.MetricNameItem]threshold.Threshold)
	units := make(map[threshold.MetricNameItem]threshold.Unit)

	for _, m := range s.option.Cache.Metrics() {
		key := threshold.MetricNameItem{Name: m.Labels[types.LabelName], Item: m.Item}
		thresholds[key] = m.Threshold.ToInternalThreshold()
		units[key] = m.Unit
	}

	if s.option.UpdateThresholds != nil {
		s.option.UpdateThresholds(thresholds, firstUpdate)
	}

	if s.option.UpdateUnits != nil {
		s.option.UpdateUnits(units)
	}
}

func (s *Synchronizer) metricUpdateList(includeInactive bool) error {
	params := map[string]string{
		"agent":  s.agentID,
		"fields": "id,item,label,labels_text,unit,unit_text,deactivated_at,threshold_low_warning,threshold_low_critical,threshold_high_warning,threshold_high_critical,service,container,status_of",
	}

	if !includeInactive {
		params["active"] = "True"
	}

	result, err := s.client.Iter("metric", params)
	if err != nil {
		return err
	}

	metricsByUUID := make(map[string]bleemeoTypes.Metric, len(result))

	if !includeInactive {
		for _, m := range s.option.Cache.Metrics() {
			if !m.DeactivatedAt.IsZero() {
				metricsByUUID[m.ID] = m
			}
		}
	}

	for _, jsonMessage := range result {
		var metric metricPayload

		if err := json.Unmarshal(jsonMessage, &metric); err != nil {
			continue
		}

		metricsByUUID[metric.ID] = metric.metricFromAPI()
	}

	metrics := make([]bleemeoTypes.Metric, 0, len(metricsByUUID))

	for _, m := range metricsByUUID {
		metrics = append(metrics, m)
	}

	s.option.Cache.SetMetrics(metrics)

	return nil
}

<<<<<<< HEAD
func (s *Synchronizer) metricUpdateListSearch(requests []string) error {

=======
func (s *Synchronizer) metricUpdateListSearch(requests []common.MetricLabelItem) error {
>>>>>>> 886dd4f6
	metricsByUUID := s.option.Cache.MetricsByUUID()

	for _, key := range requests {
		params := map[string]string{
			"agent":       s.agentID,
			"labels_text": key,
			"fields":      "id,label,item,labels_text,unit,unit_text,service,container,deactivated_at,threshold_low_warning,threshold_low_critical,threshold_high_warning,threshold_high_critical,status_of",
		}
		if s.option.MetricFormat == types.MetricFormatBleemeo {
			labels := types.TextToLabels(key)
			params["label"] = labels[types.LabelName]
			params["item"] = labels[common.LabelBleemeoItem]
			delete(params, "labels_text")
		}

		result, err := s.client.Iter("metric", params)
		if err != nil {
			return err
		}

		for _, jsonMessage := range result {
			var metric metricPayload

			if err := json.Unmarshal(jsonMessage, &metric); err != nil {
				continue
			}

			metricsByUUID[metric.ID] = metric.metricFromAPI()
		}
	}

	metrics := make([]bleemeoTypes.Metric, 0, len(metricsByUUID))

	for _, m := range metricsByUUID {
		metrics = append(metrics, m)
	}

	s.option.Cache.SetMetrics(metrics)

	return nil
}

func (s *Synchronizer) metricUpdateListUUID(requests []string) error {
	metricsByUUID := s.option.Cache.MetricsByUUID()

	for _, key := range requests {
		var metric metricPayload

		params := map[string]string{
			"fields": "id,label,item,labels_text,unit,unit_text,service,container,deactivated_at,threshold_low_warning,threshold_low_critical,threshold_high_warning,threshold_high_critical,status_of",
		}

		_, err := s.client.Do(
			"GET",
			fmt.Sprintf("v1/metric/%s/", key),
			params,
			nil,
			&metric,
		)
		if err != nil && client.IsNotFound(err) {
			delete(metricsByUUID, key)
			continue
		} else if err != nil {
			return err
		}

		metricsByUUID[metric.ID] = metric.metricFromAPI()
	}

	metrics := make([]bleemeoTypes.Metric, 0, len(metricsByUUID))

	for _, m := range metricsByUUID {
		metrics = append(metrics, m)
	}

	s.option.Cache.SetMetrics(metrics)

	return nil
}

func (s *Synchronizer) metricDeleteFromRemote(localMetrics []types.Metric, previousMetrics map[string]bleemeoTypes.Metric) error {
	newMetrics := s.option.Cache.MetricsByUUID()

<<<<<<< HEAD
	deletedMetricLabelItem := make(map[string]bool)
=======
	deletedMetricLabelItem := make(map[common.MetricLabelItem]bool)

>>>>>>> 886dd4f6
	for _, m := range previousMetrics {
		if _, ok := newMetrics[m.ID]; !ok {
			key := m.LabelsText
			deletedMetricLabelItem[key] = true
		}
	}

	localMetricToDelete := make([]map[string]string, 0)

	for _, m := range localMetrics {
		labels := m.Labels()
<<<<<<< HEAD
		key := common.LabelsToText(labels, m.Annotations(), s.option.MetricFormat == types.MetricFormatBleemeo)
=======
		key := common.MetricLabelItemFromMetric(labels)
>>>>>>> 886dd4f6

		if _, ok := deletedMetricLabelItem[key]; ok {
			localMetricToDelete = append(localMetricToDelete, labels)
		}
	}

	s.option.Store.DropMetrics(localMetricToDelete)

	return nil
}

func (s *Synchronizer) metricRegisterAndUpdate(localMetrics []types.Metric, fullForInactive bool) error {
	registeredMetricsByUUID := s.option.Cache.MetricsByUUID()
	registeredMetricsByKey := common.MetricLookupFromList(s.option.Cache.Metrics())

	containersByContainerID := s.option.Cache.ContainersByContainerID()
	services := s.option.Cache.Services()
	servicesByKey := make(map[serviceNameInstance]bleemeoTypes.Service, len(services))

	for _, v := range services {
		k := serviceNameInstance{name: v.Label, instance: v.Instance}
		servicesByKey[k] = v
	}

	params := map[string]string{
		"fields": "id,label,item,labels_text,unit,unit_text,service,container,deactivated_at,threshold_low_warning,threshold_low_critical,threshold_high_warning,threshold_high_critical,status_of,agent",
	}
	regCountBeforeUpdate := 30
	errorCount := 0

	var lastErr error

	retryMetrics := make([]types.Metric, 0)
	registerMetrics := make([]types.Metric, 0)

	for state := metricPassAgentStatus; state <= metricPassRetry; state++ {
		var currentList []types.Metric

		switch state {
		case metricPassAgentStatus:
			currentList = []types.Metric{
				fakeMetric{label: "agent_status"},
			}
		case metricPassMain:
			currentList = localMetrics
		case metricPassRecreate:
			currentList = registerMetrics

			if len(registerMetrics) > 0 && !fullForInactive {
				metrics := make([]bleemeoTypes.Metric, 0, len(registeredMetricsByUUID))

				for _, v := range registeredMetricsByUUID {
					metrics = append(metrics, v)
				}

				s.option.Cache.SetMetrics(metrics)
<<<<<<< HEAD
				requests := make([]string, len(registerMetrics))
=======

				requests := make([]common.MetricLabelItem, len(registerMetrics))

>>>>>>> 886dd4f6
				for i, m := range registerMetrics {
					labels := m.Labels()
					requests[i] = common.LabelsToText(labels, m.Annotations(), s.option.MetricFormat == types.MetricFormatBleemeo)
				}

				if err := s.metricUpdateListSearch(requests); err != nil {
					return err
				}

				registeredMetricsByUUID = s.option.Cache.MetricsByUUID()
				registeredMetricsByKey = common.MetricLookupFromList(s.option.Cache.Metrics())
			}
		case metricPassRetry:
			currentList = retryMetrics
		}

		logger.V(3).Printf("Metric registration phase %v start with %d metrics to process", state, len(currentList))

	metricLoop:
		for _, metric := range currentList {
			if s.ctx.Err() != nil {
				break
			}

			err := s.metricRegisterAndUpdateOne(metric, registeredMetricsByUUID, registeredMetricsByKey, containersByContainerID, servicesByKey, params)
			if err != nil && err == errRetryLater && state < metricPassRetry {
				retryMetrics = append(retryMetrics, metric)
				continue metricLoop
			}

			if errReReg, ok := err.(errNeedRegister); ok && err != nil && state < metricPassRecreate {
				registerMetrics = append(registerMetrics, metric)

				delete(registeredMetricsByUUID, errReReg.remoteMetric.ID)
				delete(registeredMetricsByKey, errReReg.key)

				continue metricLoop
			}

			if err != nil {
				if client.IsServerError(err) {
					return err
				}

				lastErr = err

				errorCount++
				if errorCount > 10 {
					return err
				}

				time.Sleep(time.Duration(errorCount/2) * time.Second)

				continue metricLoop
			}

			regCountBeforeUpdate--
			if regCountBeforeUpdate == 0 {
				regCountBeforeUpdate = 60

				metrics := make([]bleemeoTypes.Metric, 0, len(registeredMetricsByUUID))

				for _, v := range registeredMetricsByUUID {
					metrics = append(metrics, v)
				}

				s.option.Cache.SetMetrics(metrics)
			}
		}
	}

	metrics := make([]bleemeoTypes.Metric, 0, len(registeredMetricsByUUID))

	for _, v := range registeredMetricsByUUID {
		metrics = append(metrics, v)
	}

	s.option.Cache.SetMetrics(metrics)

	return lastErr
}

func (s *Synchronizer) metricRegisterAndUpdateOne(metric types.Metric, registeredMetricsByUUID map[string]bleemeoTypes.Metric, registeredMetricsByKey map[string]bleemeoTypes.Metric, containersByContainerID map[string]bleemeoTypes.Container, servicesByKey map[serviceNameInstance]bleemeoTypes.Service, params map[string]string) error {
	labels := metric.Labels()
	annotations := metric.Annotations()
	key := common.LabelsToText(labels, annotations, s.option.MetricFormat == types.MetricFormatBleemeo)
	remoteMetric, remoteFound := registeredMetricsByKey[key]

	if remoteFound {
		result, err := s.metricUpdateOne(key, metric, remoteMetric)
		if err != nil {
			return err
		}

		registeredMetricsByKey[key] = result
		registeredMetricsByUUID[result.ID] = result

		return nil
	}

	payload := metricPayload{
		Metric: bleemeoTypes.Metric{
			LabelsText: key,
		},
		Name:  labels[types.LabelName],
		Agent: s.agentID,
	}

<<<<<<< HEAD
	if s.option.MetricFormat == types.MetricFormatBleemeo {
		payload.Item = common.TruncateItem(annotations.BleemeoItem, annotations.ServiceName != "")
		payload.LabelsText = ""
	}

	var containerName string
	var result metricPayload
	if annotations.StatusOf != "" {
		subLabels := make(map[string]string, len(labels))

		for k, v := range labels {
			subLabels[k] = v
		}
		subLabels[types.LabelName] = annotations.StatusOf

		subKey := common.LabelsToText(subLabels, annotations, s.option.MetricFormat == types.MetricFormatBleemeo)
=======
	var result metricPayload

	if labels["status_of"] != "" {
		subKey := common.MetricLabelItem{Label: labels["status_of"], Item: key.Item}
>>>>>>> 886dd4f6
		metricStatusOf, ok := registeredMetricsByKey[subKey]

		if !ok {
			return errRetryLater
		}

		payload.StatusOf = metricStatusOf.ID
	}
<<<<<<< HEAD
	if annotations.ContainerID != "" {
		container, ok := containersByContainerID[annotations.ContainerID]
=======

	if labels["container_id"] != "" {
		container, ok := containersByContainerID[labels["container_id"]]
>>>>>>> 886dd4f6
		if !ok {
			// No error. When container get registered we trigger a metric synchronization
			return nil
		}
<<<<<<< HEAD
		containerName = container.Name
=======

>>>>>>> 886dd4f6
		payload.ContainerID = container.ID
		// TODO: For now all metrics are created no-associated with a container.
		// PRODUCT-970 track the progress on this point
		payload.ContainerID = ""
	}
<<<<<<< HEAD
	if annotations.ServiceName != "" {
		srvKey := serviceNameInstance{name: annotations.ServiceName, instance: containerName}
=======

	if labels["service_name"] != "" {
		srvKey := serviceNameInstance{name: labels["service_name"], instance: labels["container_name"]}
>>>>>>> 886dd4f6
		srvKey.truncateInstance()

		service, ok := servicesByKey[srvKey]
		if !ok {
			// No error. When service get registered we trigger a metric synchronization
			return nil
		}

		payload.ServiceID = service.ID
	}

	_, err := s.client.Do("POST", "v1/metric/", params, payload, &result)
	if err != nil {
		return err
	}

	logger.V(2).Printf("Metric %v registrered with UUID %s", key, result.ID)
	registeredMetricsByKey[key] = result.metricFromAPI()
	registeredMetricsByUUID[result.ID] = result.metricFromAPI()

	return nil
}

func (s *Synchronizer) metricUpdateOne(key string, metric types.Metric, remoteMetric bleemeoTypes.Metric) (bleemeoTypes.Metric, error) {
	if !remoteMetric.DeactivatedAt.IsZero() {
		points, err := metric.Points(time.Now().Add(-10*time.Minute), time.Now())
		if err != nil {
			return remoteMetric, nil // assume not seen, we don't re-activate this metric
		}

		if len(points) == 0 {
			return remoteMetric, nil
		}

		maxTime := points[0].Time

		for _, p := range points {
			if p.Time.After(maxTime) {
				maxTime = p.Time
			}
		}

		if maxTime.After(remoteMetric.DeactivatedAt.Add(10 * time.Second)) {
			logger.V(2).Printf("Mark active the metric %v (uuid %s)", key, remoteMetric.ID)

			_, err := s.client.Do(
				"PATCH",
				fmt.Sprintf("v1/metric/%s/", remoteMetric.ID),
				map[string]string{"fields": "active"},
				map[string]string{"active": "True"},
				nil,
			)
			if err != nil && client.IsNotFound(err) {
				return remoteMetric, errNeedRegister{remoteMetric: remoteMetric, key: key}
			} else if err != nil {
				return remoteMetric, err
			}

			remoteMetric.DeactivatedAt = time.Time{}
		}
	}
<<<<<<< HEAD
=======
	// Only update labels if we have label not present on API.
	// This is needed for the transition from (label, item) to
	// (label, labels). Once done, labels will be set at
	// registration time and never change.
	if !s.apiSupportLabels {
		return remoteMetric, nil
	}

	hasNewLabel := false

	for k := range metric.Labels() {
		if k == "__name__" {
			continue
		}

		if _, ok := remoteMetric.Labels[k]; !ok {
			hasNewLabel = true
		}
	}

	if hasNewLabel {
		newLabels := make(map[string]string)

		for k, v := range remoteMetric.Labels {
			newLabels[k] = v
		}

		for k, v := range metric.Labels() {
			newLabels[k] = v
		}

		logger.V(2).Printf("Update labels of metric %v (%v -> %v)", key, remoteMetric.Labels, newLabels)

		var response map[string]interface{}

		_, err := s.client.Do(
			"PATCH",
			fmt.Sprintf("v1/metric/%s/", remoteMetric.ID),
			map[string]string{"fields": "labels,item"},
			map[string]map[string]string{"labels": newLabels},
			&response,
		)

		if err != nil && client.IsNotFound(err) {
			return remoteMetric, errNeedRegister{remoteMetric: remoteMetric, key: key}
		} else if err != nil {
			return remoteMetric, err
		}

		if _, ok := response["labels"]; !ok {
			logger.V(2).Printf("API does not yet support labels. Skipping updates")

			s.apiSupportLabels = false
			remoteMetric.Labels = make(map[string]string)

			if item, ok := response["item"].(string); ok && item != "" {
				remoteMetric.Labels["item"] = item
			}
		} else {
			remoteMetric.Labels = newLabels
		}
	}
>>>>>>> 886dd4f6

	return remoteMetric, nil
}

func (s *Synchronizer) metricDeleteFromLocal() error {
	// We only delete metric $SERVICE_NAME_status from service with ignore_check=True
	localServices, err := s.option.Discovery.Discovery(s.ctx, 24*time.Hour)
	if err != nil {
		return err
	}

	longToShortKeyLookup := longToShortKey(localServices)

	registeredMetrics := s.option.Cache.MetricsByUUID()
	registeredMetricsByKey := common.MetricLookupFromList(s.option.Cache.Metrics())

	for _, srv := range localServices {
		if !srv.CheckIgnored {
			continue
		}

		key := serviceNameInstance{name: srv.Name, instance: srv.ContainerName}
<<<<<<< HEAD
		_, ok := longToShortKeyLookup[key]
		if !ok {
			continue
		}
		labels := srv.LabelsOfStatus()
		metricKey := common.LabelsToText(labels, srv.AnnotationsOfStatus(), s.option.MetricFormat == types.MetricFormatBleemeo)
=======
		shortKey, ok := longToShortKeyLookup[key]

		if !ok {
			continue
		}

		metricKey := common.MetricLabelItem{Label: fmt.Sprintf("%s_status", srv.Name), Item: shortKey.instance}
>>>>>>> 886dd4f6
		if metric, ok := registeredMetricsByKey[metricKey]; ok {
			_, err := s.client.Do("DELETE", fmt.Sprintf("v1/metric/%s/", metric.ID), nil, nil, nil)
			if err != nil {
				return err
			}

			delete(registeredMetrics, metric.ID)
			logger.V(2).Printf("Metric %v deleted", metricKey)
		}
	}

	metrics := make([]bleemeoTypes.Metric, 0, len(registeredMetrics))

	for _, v := range registeredMetrics {
		metrics = append(metrics, v)
	}

	s.option.Cache.SetMetrics(metrics)

	return nil
}

func (s *Synchronizer) metricDeactivate(localMetrics []types.Metric) error {
<<<<<<< HEAD

	duplicatedKey := make(map[string]bool)
	localByMetricKey := make(map[string]types.Metric, len(localMetrics))
=======
	duplicatedKey := make(map[common.MetricLabelItem]bool)
	localByMetricKey := make(map[common.MetricLabelItem]types.Metric, len(localMetrics))

>>>>>>> 886dd4f6
	for _, v := range localMetrics {
		labels := v.Labels()
		key := common.LabelsToText(labels, v.Annotations(), s.option.MetricFormat == types.MetricFormatBleemeo)
		localByMetricKey[key] = v
	}

	registeredMetrics := s.option.Cache.MetricsByUUID()
	for k, v := range registeredMetrics {
		if !v.DeactivatedAt.IsZero() {
			if time.Since(v.DeactivatedAt) > 200*24*time.Hour {
				delete(registeredMetrics, k)
			}

			continue
		}
<<<<<<< HEAD
		if v.Labels[types.LabelName] == "agent_sent_message" || v.Labels[types.LabelName] == "agent_status" {
			continue
		}
		key := v.LabelsText
=======

		if v.Label == "agent_sent_message" || v.Label == "agent_status" {
			continue
		}

		key := common.MetricLabelItem{Label: v.Label, Item: v.Labels["item"]}
>>>>>>> 886dd4f6
		metric, ok := localByMetricKey[key]

		if ok && !duplicatedKey[key] {
			duplicatedKey[key] = true

			points, _ := metric.Points(time.Now().Add(-70*time.Minute), time.Now())
			if len(points) > 0 {
				continue
			}
		}

		logger.V(2).Printf("Mark inactive the metric %v", key)

		_, err := s.client.Do(
			"PATCH",
			fmt.Sprintf("v1/metric/%s/", v.ID),
			map[string]string{"fields": "active"},
			map[string]string{"active": "False"},
			nil,
		)
		if err != nil {
			return err
		}

		v.DeactivatedAt = time.Now()
		registeredMetrics[k] = v
	}

	metrics := make([]bleemeoTypes.Metric, 0, len(registeredMetrics))

	for _, v := range registeredMetrics {
		metrics = append(metrics, v)
	}

	s.option.Cache.SetMetrics(metrics)

	return nil
}<|MERGE_RESOLUTION|>--- conflicted
+++ resolved
@@ -141,31 +141,19 @@
 	return result
 }
 
-<<<<<<< HEAD
 func (s *Synchronizer) findUnregisteredMetrics(metrics []types.Metric) []string {
-
 	registeredMetrics := s.option.Cache.Metrics()
 	registeredMetricsByKey := common.MetricLookupFromList(registeredMetrics)
 
 	result := make([]string, 0)
-=======
-func (s *Synchronizer) findUnregisteredMetrics(metrics []types.Metric) []common.MetricLabelItem {
-	registeredMetrics := s.option.Cache.Metrics()
-	registeredMetricsByKey := common.MetricLookupFromList(registeredMetrics)
-
-	result := make([]common.MetricLabelItem, 0)
-
->>>>>>> 886dd4f6
+
 	for _, v := range metrics {
 		key := common.LabelsToText(v.Labels(), v.Annotations(), s.option.MetricFormat == types.MetricFormatBleemeo)
 
 		if _, ok := registeredMetricsByKey[key]; ok {
 			continue
 		}
-<<<<<<< HEAD
-=======
-
->>>>>>> 886dd4f6
+
 		result = append(result, key)
 	}
 
@@ -213,11 +201,6 @@
 	}
 
 	if fullSync {
-<<<<<<< HEAD
-=======
-		s.apiSupportLabels = true // retry labels update
-
->>>>>>> 886dd4f6
 		err := s.metricUpdateList(fullForInactive)
 		if err != nil {
 			s.UpdateMetrics(pendingMetricsUpdate...)
@@ -349,12 +332,7 @@
 	return nil
 }
 
-<<<<<<< HEAD
 func (s *Synchronizer) metricUpdateListSearch(requests []string) error {
-
-=======
-func (s *Synchronizer) metricUpdateListSearch(requests []common.MetricLabelItem) error {
->>>>>>> 886dd4f6
 	metricsByUUID := s.option.Cache.MetricsByUUID()
 
 	for _, key := range requests {
@@ -363,6 +341,7 @@
 			"labels_text": key,
 			"fields":      "id,label,item,labels_text,unit,unit_text,service,container,deactivated_at,threshold_low_warning,threshold_low_critical,threshold_high_warning,threshold_high_critical,status_of",
 		}
+
 		if s.option.MetricFormat == types.MetricFormatBleemeo {
 			labels := types.TextToLabels(key)
 			params["label"] = labels[types.LabelName]
@@ -438,12 +417,8 @@
 func (s *Synchronizer) metricDeleteFromRemote(localMetrics []types.Metric, previousMetrics map[string]bleemeoTypes.Metric) error {
 	newMetrics := s.option.Cache.MetricsByUUID()
 
-<<<<<<< HEAD
 	deletedMetricLabelItem := make(map[string]bool)
-=======
-	deletedMetricLabelItem := make(map[common.MetricLabelItem]bool)
-
->>>>>>> 886dd4f6
+
 	for _, m := range previousMetrics {
 		if _, ok := newMetrics[m.ID]; !ok {
 			key := m.LabelsText
@@ -455,11 +430,7 @@
 
 	for _, m := range localMetrics {
 		labels := m.Labels()
-<<<<<<< HEAD
 		key := common.LabelsToText(labels, m.Annotations(), s.option.MetricFormat == types.MetricFormatBleemeo)
-=======
-		key := common.MetricLabelItemFromMetric(labels)
->>>>>>> 886dd4f6
 
 		if _, ok := deletedMetricLabelItem[key]; ok {
 			localMetricToDelete = append(localMetricToDelete, labels)
@@ -516,13 +487,9 @@
 				}
 
 				s.option.Cache.SetMetrics(metrics)
-<<<<<<< HEAD
+
 				requests := make([]string, len(registerMetrics))
-=======
-
-				requests := make([]common.MetricLabelItem, len(registerMetrics))
-
->>>>>>> 886dd4f6
+
 				for i, m := range registerMetrics {
 					labels := m.Labels()
 					requests[i] = common.LabelsToText(labels, m.Annotations(), s.option.MetricFormat == types.MetricFormatBleemeo)
@@ -631,29 +598,26 @@
 		Agent: s.agentID,
 	}
 
-<<<<<<< HEAD
 	if s.option.MetricFormat == types.MetricFormatBleemeo {
 		payload.Item = common.TruncateItem(annotations.BleemeoItem, annotations.ServiceName != "")
 		payload.LabelsText = ""
 	}
 
-	var containerName string
-	var result metricPayload
+	var (
+		containerName string
+		result        metricPayload
+	)
+
 	if annotations.StatusOf != "" {
 		subLabels := make(map[string]string, len(labels))
 
 		for k, v := range labels {
 			subLabels[k] = v
 		}
+
 		subLabels[types.LabelName] = annotations.StatusOf
 
 		subKey := common.LabelsToText(subLabels, annotations, s.option.MetricFormat == types.MetricFormatBleemeo)
-=======
-	var result metricPayload
-
-	if labels["status_of"] != "" {
-		subKey := common.MetricLabelItem{Label: labels["status_of"], Item: key.Item}
->>>>>>> 886dd4f6
 		metricStatusOf, ok := registeredMetricsByKey[subKey]
 
 		if !ok {
@@ -662,36 +626,23 @@
 
 		payload.StatusOf = metricStatusOf.ID
 	}
-<<<<<<< HEAD
+
 	if annotations.ContainerID != "" {
 		container, ok := containersByContainerID[annotations.ContainerID]
-=======
-
-	if labels["container_id"] != "" {
-		container, ok := containersByContainerID[labels["container_id"]]
->>>>>>> 886dd4f6
 		if !ok {
 			// No error. When container get registered we trigger a metric synchronization
 			return nil
 		}
-<<<<<<< HEAD
+
 		containerName = container.Name
-=======
-
->>>>>>> 886dd4f6
 		payload.ContainerID = container.ID
 		// TODO: For now all metrics are created no-associated with a container.
 		// PRODUCT-970 track the progress on this point
 		payload.ContainerID = ""
 	}
-<<<<<<< HEAD
+
 	if annotations.ServiceName != "" {
 		srvKey := serviceNameInstance{name: annotations.ServiceName, instance: containerName}
-=======
-
-	if labels["service_name"] != "" {
-		srvKey := serviceNameInstance{name: labels["service_name"], instance: labels["container_name"]}
->>>>>>> 886dd4f6
 		srvKey.truncateInstance()
 
 		service, ok := servicesByKey[srvKey]
@@ -753,71 +704,6 @@
 			remoteMetric.DeactivatedAt = time.Time{}
 		}
 	}
-<<<<<<< HEAD
-=======
-	// Only update labels if we have label not present on API.
-	// This is needed for the transition from (label, item) to
-	// (label, labels). Once done, labels will be set at
-	// registration time and never change.
-	if !s.apiSupportLabels {
-		return remoteMetric, nil
-	}
-
-	hasNewLabel := false
-
-	for k := range metric.Labels() {
-		if k == "__name__" {
-			continue
-		}
-
-		if _, ok := remoteMetric.Labels[k]; !ok {
-			hasNewLabel = true
-		}
-	}
-
-	if hasNewLabel {
-		newLabels := make(map[string]string)
-
-		for k, v := range remoteMetric.Labels {
-			newLabels[k] = v
-		}
-
-		for k, v := range metric.Labels() {
-			newLabels[k] = v
-		}
-
-		logger.V(2).Printf("Update labels of metric %v (%v -> %v)", key, remoteMetric.Labels, newLabels)
-
-		var response map[string]interface{}
-
-		_, err := s.client.Do(
-			"PATCH",
-			fmt.Sprintf("v1/metric/%s/", remoteMetric.ID),
-			map[string]string{"fields": "labels,item"},
-			map[string]map[string]string{"labels": newLabels},
-			&response,
-		)
-
-		if err != nil && client.IsNotFound(err) {
-			return remoteMetric, errNeedRegister{remoteMetric: remoteMetric, key: key}
-		} else if err != nil {
-			return remoteMetric, err
-		}
-
-		if _, ok := response["labels"]; !ok {
-			logger.V(2).Printf("API does not yet support labels. Skipping updates")
-
-			s.apiSupportLabels = false
-			remoteMetric.Labels = make(map[string]string)
-
-			if item, ok := response["item"].(string); ok && item != "" {
-				remoteMetric.Labels["item"] = item
-			}
-		} else {
-			remoteMetric.Labels = newLabels
-		}
-	}
->>>>>>> 886dd4f6
 
 	return remoteMetric, nil
 }
@@ -840,22 +726,15 @@
 		}
 
 		key := serviceNameInstance{name: srv.Name, instance: srv.ContainerName}
-<<<<<<< HEAD
+
 		_, ok := longToShortKeyLookup[key]
 		if !ok {
 			continue
 		}
+
 		labels := srv.LabelsOfStatus()
 		metricKey := common.LabelsToText(labels, srv.AnnotationsOfStatus(), s.option.MetricFormat == types.MetricFormatBleemeo)
-=======
-		shortKey, ok := longToShortKeyLookup[key]
-
-		if !ok {
-			continue
-		}
-
-		metricKey := common.MetricLabelItem{Label: fmt.Sprintf("%s_status", srv.Name), Item: shortKey.instance}
->>>>>>> 886dd4f6
+
 		if metric, ok := registeredMetricsByKey[metricKey]; ok {
 			_, err := s.client.Do("DELETE", fmt.Sprintf("v1/metric/%s/", metric.ID), nil, nil, nil)
 			if err != nil {
@@ -879,15 +758,9 @@
 }
 
 func (s *Synchronizer) metricDeactivate(localMetrics []types.Metric) error {
-<<<<<<< HEAD
-
 	duplicatedKey := make(map[string]bool)
 	localByMetricKey := make(map[string]types.Metric, len(localMetrics))
-=======
-	duplicatedKey := make(map[common.MetricLabelItem]bool)
-	localByMetricKey := make(map[common.MetricLabelItem]types.Metric, len(localMetrics))
-
->>>>>>> 886dd4f6
+
 	for _, v := range localMetrics {
 		labels := v.Labels()
 		key := common.LabelsToText(labels, v.Annotations(), s.option.MetricFormat == types.MetricFormatBleemeo)
@@ -903,19 +776,12 @@
 
 			continue
 		}
-<<<<<<< HEAD
+
 		if v.Labels[types.LabelName] == "agent_sent_message" || v.Labels[types.LabelName] == "agent_status" {
 			continue
 		}
+
 		key := v.LabelsText
-=======
-
-		if v.Label == "agent_sent_message" || v.Label == "agent_status" {
-			continue
-		}
-
-		key := common.MetricLabelItem{Label: v.Label, Item: v.Labels["item"]}
->>>>>>> 886dd4f6
 		metric, ok := localByMetricKey[key]
 
 		if ok && !duplicatedKey[key] {
