--- conflicted
+++ resolved
@@ -21,10 +21,7 @@
 	"errors"
 	"time"
 
-<<<<<<< HEAD
-=======
-	"github.com/bleemeo/glouton/bleemeo/internal/synchronizer/types"
->>>>>>> b19e04c9
+	bleemeoTypes "github.com/bleemeo/glouton/bleemeo/internal/synchronizer/types"
 	bleemeoTypes "github.com/bleemeo/glouton/bleemeo/types"
 	"github.com/bleemeo/glouton/logger"
 	"github.com/bleemeo/glouton/prometheus/exporter/snmp"
@@ -116,11 +113,7 @@
 	return bleemeoTypes.Agent{}, errNotExist
 }
 
-<<<<<<< HEAD
-func (s *Synchronizer) snmpRegisterAndUpdate(localTargets []*snmp.Target) error {
-=======
 func (s *Synchronizer) snmpRegisterAndUpdate(ctx context.Context, execution types.SynchronizationExecution, localTargets []*snmp.Target) error {
->>>>>>> b19e04c9
 	var newAgent []bleemeoTypes.Agent //nolint: prealloc
 
 	remoteAgentList := s.option.Cache.AgentsByUUID()
@@ -173,11 +166,7 @@
 			InitialServerGroup: serverGroup,
 		}
 
-<<<<<<< HEAD
-		tmp, err := s.remoteRegisterSNMP(payload)
-=======
 		tmp, err := s.remoteRegisterSNMP(ctx, execution.BleemeoAPIClient(), params, payload)
->>>>>>> b19e04c9
 		if err != nil {
 			return err
 		}
@@ -202,15 +191,8 @@
 	return nil
 }
 
-<<<<<<< HEAD
 func (s *Synchronizer) remoteRegisterSNMP(payload payloadAgent) (bleemeoTypes.Agent, error) {
 	result, err := s.client.registerSNMPAgent(s.ctx, payload)
-=======
-func (s *Synchronizer) remoteRegisterSNMP(ctx context.Context, apiClient types.RawClient, params map[string]string, payload payloadAgent) (bleemeoTypes.Agent, error) {
-	var result bleemeoTypes.Agent
-
-	_, err := apiClient.Do(ctx, "POST", "v1/agent/", params, payload, &result)
->>>>>>> b19e04c9
 	if err != nil {
 		return result, err
 	}
