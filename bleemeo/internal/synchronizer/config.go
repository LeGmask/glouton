--- conflicted
+++ resolved
@@ -56,13 +56,7 @@
 		return false, nil
 	}
 
-<<<<<<< HEAD
 	remoteConfigItems, err := s.client.listGloutonConfigItems(ctx, s.agentID)
-=======
-	apiClient := execution.BleemeoAPIClient()
-
-	remoteConfigItems, err := s.fetchAllConfigItems(ctx, apiClient)
->>>>>>> b19e04c9
 	if err != nil {
 		return false, fmt.Errorf("failed to fetch config items: %w", err)
 	}
@@ -88,49 +82,6 @@
 	return false, nil
 }
 
-<<<<<<< HEAD
-=======
-// fetchAllConfigItems returns the remote config items in a map of config value by comparableConfigItem.
-func (s *Synchronizer) fetchAllConfigItems(ctx context.Context, apiClient types.RawClient) (map[comparableConfigItem]configItemValue, error) {
-	params := map[string]string{
-		"fields": "id,agent,key,value,priority,source,path,type",
-		"agent":  s.agentID,
-	}
-
-	result, err := apiClient.Iter(ctx, "gloutonconfigitem", params)
-	if err != nil {
-		return nil, fmt.Errorf("client iter: %w", err)
-	}
-
-	items := make(map[comparableConfigItem]configItemValue, len(result))
-
-	for _, jsonMessage := range result {
-		var item bleemeoTypes.GloutonConfigItem
-
-		if err := json.Unmarshal(jsonMessage, &item); err != nil {
-			logger.V(2).Printf("Failed to unmarshal config item: %v", err)
-
-			continue
-		}
-
-		key := comparableConfigItem{
-			Key:      item.Key,
-			Priority: item.Priority,
-			Source:   item.Source,
-			Path:     item.Path,
-			Type:     item.Type,
-		}
-
-		items[key] = configItemValue{
-			ID:    item.ID,
-			Value: item.Value,
-		}
-	}
-
-	return items, nil
-}
-
->>>>>>> b19e04c9
 // localConfigItems returns the local config items in a map of config value by comparableConfigItem.
 func (s *Synchronizer) localConfigItems() map[comparableConfigItem]interface{} {
 	items := make(map[comparableConfigItem]interface{}, len(s.option.ConfigItems))
@@ -254,11 +205,7 @@
 			end = len(itemsToRegister)
 		}
 
-<<<<<<< HEAD
-		err := s.client.registerGloutonConfigItems(ctx, itemsToRegister[start:end])
-=======
-		_, err := apiClient.Do(ctx, "POST", "v1/gloutonconfigitem/", nil, itemsToRegister[start:end], nil)
->>>>>>> b19e04c9
+		err := apiClient.registerGloutonConfigItems(ctx, itemsToRegister[start:end])
 		if err != nil {
 			return err
 		}
@@ -288,11 +235,7 @@
 			continue
 		}
 
-<<<<<<< HEAD
-		err := s.client.deleteGloutonConfigItem(ctx, remoteItem.ID)
-=======
-		_, err := apiClient.Do(ctx, "DELETE", fmt.Sprintf("v1/gloutonconfigitem/%s/", remoteItem.ID), nil, nil, nil)
->>>>>>> b19e04c9
+		err := apiClient.deleteGloutonConfigItem(ctx, remoteItem.ID)
 		if err != nil {
 			// Ignore the error if the item has already been deleted.
 			if IsNotFound(err) {
