// Copyright 2015-2019 Bleemeo
//
// bleemeo.com an infrastructure monitoring solution in the Cloud
//
// Licensed under the Apache License, Version 2.0 (the "License");
// you may not use this file except in compliance with the License.
// You may obtain a copy of the License at
//
// http://www.apache.org/licenses/LICENSE-2.0
//
// Unless required by applicable law or agreed to in writing, software
// distributed under the License is distributed on an "AS IS" BASIS,
// WITHOUT WARRANTIES OR CONDITIONS OF ANY KIND, either express or implied.
// See the License for the specific language governing permissions and
// limitations under the License.

package mqtt

import (
	"bytes"
	"compress/zlib"
	"context"
	"crypto/tls"
	"crypto/x509"
	"encoding/json"
	"errors"
	"fmt"
	"glouton/bleemeo/internal/cache"
	"glouton/bleemeo/internal/common"
	bleemeoTypes "glouton/bleemeo/types"
	"glouton/logger"
	"glouton/types"
	"io/ioutil"
	"os"
	"sync"
	"time"

	paho "github.com/eclipse/paho.mqtt.golang"
)

const maxPendingPoints = 100000
const pointsBatchSize = 1000

// Option are parameter for the MQTT client
type Option struct {
	bleemeoTypes.GlobalOption
	Cache         *cache.Cache
	AgentID       string
	AgentPassword string

	// DisableCallback is a function called when MQTT got too much connect/disconnection.
	DisableCallback func(reason bleemeoTypes.DisableReason, until time.Time)
	// UpdateConfigCallback is a function called when Agent configuration (will) change
	UpdateConfigCallback func(now bool)
	// UpdateMetrics request update for given metric UUIDs
	UpdateMetrics func(metricUUID ...string)
}

// Client is an MQTT client for Bleemeo Cloud platform
type Client struct {
	option Option

	// Those variable are write once or only read/write from Run() gorouting. No lock needed
	ctx                        context.Context
	mqttClient                 paho.Client
	failedPoints               []types.MetricPoint
	lastRegisteredMetricsCount int
	lastFailedPointsRetry      time.Time

	l                     sync.Mutex
	setupDone             bool
	pendingToken          []paho.Token
	pendingPoints         []types.MetricPoint
	lastReport            time.Time
	failedPointsCount     int
	lastDisconnectionTime []time.Time
	disabledUntil         time.Time
	disableReason         bleemeoTypes.DisableReason
}

type metricPayload struct {
	UUID              string  `json:"uuid,omitempty"`
	LabelsText        string  `json:"labels_text"`
	TimestampMS       int64   `json:"time_ms"`
	Value             float64 `json:"value"`
	Status            string  `json:"status,omitempty"`
	StatusDescription string  `json:"status_description,omitempty"`
	EventGracePeriod  int     `json:"event_grace_period,omitempty"`
}

// This type is only used because the Bleemeo consumer require Value to be a float,
// and assume that the JSON "5" is not a float but an int.
// So this this guarantee that the Go float value 5.0 is encoded as "5.0" and not "5".
// This should disapear when Bleemeo consumer is upgraded to support int as float
type forceDecimalFloat float64

// MarshalJSON do what comment on forceDecimalFloat say
func (f forceDecimalFloat) MarshalJSON() ([]byte, error) {
	buffer, err := json.Marshal(float64(f))
	if err != nil {
		return buffer, err
	}

	for _, b := range buffer {
		if b == '.' || b == 'e' {
			return buffer, err
		}
	}

	buffer = append(buffer, '.', '0')

	return buffer, err
}

// New create a new client
func New(option Option) *Client {
	return &Client{
		option: option,
	}
}

// Connected returns true if MQTT connection is established
func (c *Client) Connected() bool {
	c.l.Lock()
	defer c.l.Unlock()

	if !c.setupDone {
		return false
	}

	return c.mqttClient.IsConnectionOpen()
}

// Disable will disable (or re-enable) the MQTT connection until given time.
// To re-enable, set a time in the past.
func (c *Client) Disable(until time.Time, reason bleemeoTypes.DisableReason) {
	c.l.Lock()
	defer c.l.Unlock()

	c.disabledUntil = until
	c.disableReason = reason
}

// Run connect and transmit information to Bleemeo Cloud platform
func (c *Client) Run(ctx context.Context) error {
	c.ctx = ctx
	paho.ERROR = logger.V(2)
	paho.CRITICAL = logger.V(2)
	paho.DEBUG = logger.V(3)

	for !c.ready() {
		select {
		case <-time.After(10 * time.Second):
		case <-ctx.Done():
			return nil
		}
	}

	err := c.run(ctx)
	shutdownErr := c.shutdown()

	if err != nil {
		return err
	}

	return shutdownErr
}

// LastReport returns the date of last report with Bleemeo API
func (c *Client) LastReport() time.Time {
	c.l.Lock()
	defer c.l.Unlock()

	return c.lastReport
}

// HealthCheck perform some health check and logger any issue found
func (c *Client) HealthCheck() bool {
	ok := true

	if !c.Connected() {
		logger.Printf("Bleemeo connection (MQTT) is currently not established")

		ok = false
	}

	c.l.Lock()
	defer c.l.Unlock()

	if c.failedPointsCount >= maxPendingPoints {
		logger.Printf("%d points are waiting to be sent to Bleemeo Cloud platform. Older points are being dropped", c.failedPointsCount)
	} else if c.failedPointsCount > 1000 {
		logger.Printf("%d points are waiting to be sent to Bleemeo Cloud platform", c.failedPointsCount)
	}

	return ok
}

func (c *Client) setupMQTT() error {
	pahoOptions := paho.NewClientOptions()

	willPayload, err := json.Marshal(map[string]string{"disconnect-cause": "disconnect-will"})
	if err != nil {
		return err
	}

	pahoOptions.SetBinaryWill(
		fmt.Sprintf("v1/agent/%s/disconnect", c.option.AgentID),
		willPayload,
		1,
		false,
	)

	brokerURL := fmt.Sprintf("%s:%d", c.option.Config.String("bleemeo.mqtt.host"), c.option.Config.Int("bleemeo.mqtt.port"))

	if c.option.Config.Bool("bleemeo.mqtt.ssl") {
		tlsConfig := &tls.Config{}

		caFile := c.option.Config.String("bleemeo.mqtt.cafile")
		if caFile != "" {
			if rootCAs, err := loadRootCAs(caFile); err != nil {
				logger.Printf("Unable to load CAs from %#v", caFile)
			} else {
				tlsConfig.RootCAs = rootCAs
			}
		}

		if c.option.Config.Bool("bleemeo.mqtt.ssl_insecure") {
			tlsConfig.InsecureSkipVerify = true
		}

		pahoOptions.SetTLSConfig(tlsConfig)

		brokerURL = "ssl://" + brokerURL
	} else {
		brokerURL = "tcp://" + brokerURL
	}

	pahoOptions.SetUsername(fmt.Sprintf("%s@bleemeo.com", c.option.AgentID))
	pahoOptions.SetPassword(c.option.AgentPassword)
	pahoOptions.AddBroker(brokerURL)
	pahoOptions.SetConnectionLostHandler(c.onConnectionLost)
	pahoOptions.SetOnConnectHandler(c.onConnect)

	c.mqttClient = paho.NewClient(pahoOptions)

	c.l.Lock()
	defer c.l.Unlock()

	c.setupDone = true

	return nil
}

func (c *Client) shutdown() error {
	if c.mqttClient == nil {
		return nil
	}

	deadline := time.Now().Add(5 * time.Second)

	if c.mqttClient.IsConnectionOpen() {
		cause := "Clean shutdown"

		if _, err := os.Stat(c.option.Config.String("agent.upgrade_file")); err == nil {
			cause = "Upgrade"
		}

		payload, err := json.Marshal(map[string]string{"disconnect-cause": cause})
		if err != nil {
			return err
		}

		c.publish(fmt.Sprintf("v1/agent/%s/disconnect", c.option.AgentID), payload)
	}

	stillPending := c.waitPublish(deadline)
	if stillPending > 0 {
		logger.V(2).Printf("%d MQTT message were still pending", stillPending)
	}

	c.mqttClient.Disconnect(uint(time.Until(deadline).Seconds() * 1000))

	return nil
}

func (c *Client) run(ctx context.Context) error {
	if err := c.setupMQTT(); err != nil {
		return err
	}

	c.connect(ctx)

	storeNotifieeID := c.option.Store.AddNotifiee(c.addPoints)

	var topinfoSendAt time.Time

	ticker := time.NewTicker(10 * time.Second)
	defer ticker.Stop()

	for ctx.Err() == nil {
		disableUntil, _ := c.getDisableUntil()
		if time.Now().Before(disableUntil) {
			c.mqttClient.Disconnect(0)
			c.connect(ctx) // connect wait for disableUntil to be passed
		}

		cfg := c.option.Cache.AccountConfig()

		c.sendPoints()

		if time.Since(topinfoSendAt) >= time.Duration(cfg.LiveProcessResolution)*time.Second {
			topinfoSendAt = time.Now()

			c.sendTopinfo(ctx, cfg)
		}

		c.waitPublish(time.Now().Add(5 * time.Second))

		select {
		case <-ticker.C:
		case <-ctx.Done():
		}
	}

	c.option.Store.RemoveNotifiee(storeNotifieeID)

	return nil
}

func (c *Client) addPoints(points []types.MetricPoint) {
	c.l.Lock()
	defer c.l.Unlock()

	if time.Now().Before(c.disabledUntil) && c.disableReason == bleemeoTypes.DisableDuplicatedAgent {
		return
	}

	c.pendingPoints = append(c.pendingPoints, points...)
}

func (c *Client) popPendingPoints() []types.MetricPoint {
	c.l.Lock()
	defer c.l.Unlock()

	points := c.pendingPoints
	c.pendingPoints = nil

	return points
}

func (c *Client) sendPoints() {
	metricWhitelist := c.option.Cache.AccountConfig().MetricsAgentWhitelistMap()
	points := filterPoints(c.popPendingPoints(), metricWhitelist)

	if !c.Connected() {
		c.failedPoints = append(c.failedPoints, points...)
		if len(c.failedPoints) > maxPendingPoints {
			c.failedPoints = c.failedPoints[len(c.failedPoints)-maxPendingPoints : len(c.failedPoints)]
		}

		// Make sure that when connection is back we retry failed point as soon as possible
		c.lastFailedPointsRetry = time.Time{}

		c.l.Lock()
		defer c.l.Unlock()

		c.failedPointsCount = len(c.failedPoints)

		return
	}

	registreredMetrics := c.option.Cache.Metrics()
	registreredMetricByKey := common.MetricLookupFromList(registreredMetrics)

	if len(c.failedPoints) > 0 && c.Connected() && (time.Since(c.lastFailedPointsRetry) > 5*time.Minute || len(registreredMetricByKey) != c.lastRegisteredMetricsCount) {
		localMetrics, err := c.option.Store.Metrics(nil)
		if err != nil {
			return
		}
<<<<<<< HEAD
		localExistsByKey := make(map[string]bool, len(localMetrics))
=======

		localExistsByKey := make(map[common.MetricLabelItem]bool, len(localMetrics))

>>>>>>> 886dd4f6
		for _, m := range localMetrics {
			key := common.LabelsToText(m.Labels(), m.Annotations(), c.option.MetricFormat == types.MetricFormatBleemeo)
			localExistsByKey[key] = true
		}

		c.lastRegisteredMetricsCount = len(registreredMetricByKey)
		c.lastFailedPointsRetry = time.Now()
		newPoints := make([]types.MetricPoint, 0, len(c.failedPoints))

		for _, p := range c.failedPoints {
			key := common.LabelsToText(p.Labels, p.Annotations, c.option.MetricFormat == types.MetricFormatBleemeo)
			if localExistsByKey[key] {
				newPoints = append(newPoints, p)
			}
		}

		points = append(filterPoints(newPoints, metricWhitelist), points...)
		c.failedPoints = nil
	}

	payload := make([]metricPayload, 0, len(points))
	payload = c.preparePoints(payload, registreredMetricByKey, points)
	logger.V(2).Printf("MQTT send %d points", len(payload))

	for i := 0; i < len(payload); i += pointsBatchSize {
		end := i + pointsBatchSize
		if end > len(payload) {
			end = len(payload)
		}

		buffer, err := json.Marshal(payload[i:end])
		if err != nil {
			logger.V(1).Printf("Unable to encode points: %v", err)
			return
		}

		c.publish(fmt.Sprintf("v1/agent/%s/data", c.option.AgentID), buffer)
	}

	c.l.Lock()
	defer c.l.Unlock()

	c.failedPointsCount = len(c.failedPoints)
}

func (c *Client) preparePoints(payload []metricPayload, registreredMetricByKey map[string]bleemeoTypes.Metric, points []types.MetricPoint) []metricPayload {
	for _, p := range points {
		key := common.LabelsToText(p.Labels, p.Annotations, c.option.MetricFormat == types.MetricFormatBleemeo)
		if m, ok := registreredMetricByKey[key]; ok {

			value := metricPayload{
				LabelsText:  m.LabelsText,
				TimestampMS: p.Time.UnixNano() / 1e6,
				Value:       p.Value,
			}

			if c.option.MetricFormat == types.MetricFormatBleemeo {
				value.UUID = m.ID
				value.LabelsText = ""
			}

<<<<<<< HEAD
			if p.Annotations.Status.CurrentStatus.IsSet() {
				value.Status = p.Annotations.Status.CurrentStatus.String()
				value.StatusDescription = p.Annotations.Status.StatusDescription
				if p.Annotations.ContainerID != "" {
					lastKilledAt := c.option.Docker.ContainerLastKill(p.Annotations.ContainerID)
=======
			if p.CurrentStatus.IsSet() {
				value.Status = p.CurrentStatus.String()
				value.ProblemOrigin = p.StatusDescription.StatusDescription

				if p.Labels["container_id"] != "" {
					lastKilledAt := c.option.Docker.ContainerLastKill(p.Labels["container_id"])
>>>>>>> 886dd4f6
					gracePeriod := time.Since(lastKilledAt) + 300*time.Second

					if gracePeriod > 60*time.Second {
						value.EventGracePeriod = int(gracePeriod.Seconds())
					}
				}
			}

			payload = append(payload, value)

		} else {
			c.failedPoints = append(c.failedPoints, p)
		}
	}

	return payload
}

func (c *Client) getDisableUntil() (time.Time, bleemeoTypes.DisableReason) {
	c.l.Lock()
	defer c.l.Unlock()

	return c.disabledUntil, c.disableReason
}

func (c *Client) connect(ctx context.Context) {
	optionReader := c.mqttClient.OptionsReader()
	delay := 0 * time.Second
	firstConnect := true

	for ctx.Err() == nil {
		delay *= 2
		if delay > optionReader.MaxReconnectInterval() {
			delay = optionReader.MaxReconnectInterval()
		}

		common.WaitDeadline(c.ctx, delay, c.getDisableUntil, "Bleemeo MQTT connection")

		if firstConnect {
			logger.V(2).Printf("Connecting to MQTT broker %v", optionReader.Servers()[0])

			firstConnect = false
			delay = 5 * time.Second
		}

		token := c.mqttClient.Connect()

		for !token.WaitTimeout(1 * time.Second) {
			if ctx.Err() != nil {
				return
			}
		}

		if token.Error() == nil {
			break
		}

		logger.V(1).Printf("Unable to connect to Bleemeo MQTT (retry in %v): %v", delay, token.Error())
	}
}

func (c *Client) onConnect(_ paho.Client) {
	logger.Printf("MQTT connection established")
	// Use short max-age to force a refresh facts since a reconnection to MQTT may
	// means that public IP change.
	facts, err := c.option.Facts.Facts(c.ctx, 10*time.Second)
	if err != nil {
		logger.V(2).Printf("Unable to get facts: %v", err)
	}

	payload, err := json.Marshal(map[string]string{"public_ip": facts["public_ip"]})
	if err != nil {
		logger.V(2).Printf("Unable to encode connect message: %v", err)
		return
	}

	c.publish(fmt.Sprintf("v1/agent/%s/connect", c.option.AgentID), payload)
	c.mqttClient.Subscribe(
		fmt.Sprintf("v1/agent/%s/notification", c.option.AgentID),
		0,
		c.onNotification,
	)
}

type notificationPayload struct {
	MessageType string `json:"message_type"`
	MetricUUID  string `json:"metric_uuid,omitempty"`
}

func (c *Client) onNotification(_ paho.Client, msg paho.Message) {
	if len(msg.Payload()) > 1024*60 {
		logger.V(1).Printf("Ignoring abnormally big MQTT message")
		return
	}

	var payload notificationPayload

	if err := json.Unmarshal(msg.Payload(), &payload); err != nil {
		logger.V(1).Printf("Failed to decode MQTT message: %v", err)
		return
	}

	logger.V(2).Printf("Got notification message %s", payload.MessageType)

	switch payload.MessageType {
	case "config-changed":
		c.option.UpdateConfigCallback(true)
	case "config-will-change":
		c.option.UpdateConfigCallback(false)
	case "threshold-update":
		c.option.UpdateMetrics(payload.MetricUUID)
	}
}

func (c *Client) onConnectionLost(_ paho.Client, err error) {
	logger.Printf("MQTT connection lost: %v", err)
	c.l.Lock()
	defer c.l.Unlock()

	c.lastDisconnectionTime = append(c.lastDisconnectionTime, time.Now())
	if len(c.lastDisconnectionTime) > 15 {
		c.lastDisconnectionTime = c.lastDisconnectionTime[len(c.lastDisconnectionTime)-15:]
	}

	length := len(c.lastDisconnectionTime)
	until := time.Time{}

	if length >= 6 && time.Since(c.lastDisconnectionTime[length-6]) < time.Minute {
		delay := common.JitterDelay(60, 0.25, 60).Round(time.Second)
		until = time.Now().Add(delay)

		logger.Printf("Too many attempt to connect to MQTT on last minute. Disable MQTT for %v", delay)
	}

	if length >= 15 && time.Since(c.lastDisconnectionTime[length-15]) < 10*time.Minute {
		delay := common.JitterDelay(300, 0.25, 300).Round(time.Second)
		until = time.Now().Add(delay)

		logger.Printf("Too many attempt to connect to MQTT on last 10 minutes. Disable MQTT for %v", delay)
	}

	if c.disabledUntil.Before(until) {
		c.disabledUntil = until
		c.disableReason = bleemeoTypes.DisableTooManyErrors
		c.mqttClient.Disconnect(0)
		// Trigger facts synchronization to check for duplicate agent
		_, _ = c.option.Facts.Facts(c.ctx, 0)
	}
}

func (c *Client) publish(topic string, payload []byte) {
	token := c.mqttClient.Publish(topic, 1, false, payload)
	c.l.Lock()
	defer c.l.Unlock()
	c.pendingToken = append(c.pendingToken, token)
}

func (c *Client) sendTopinfo(ctx context.Context, cfg bleemeoTypes.AccountConfig) {
	topinfo, err := c.option.Process.TopInfo(ctx, time.Duration(cfg.LiveProcessResolution)*time.Second/2)
	if err != nil {
		logger.V(1).Printf("Unable to get topinfo: %v", err)
		return
	}

	topic := fmt.Sprintf("v1/agent/%s/top_info", c.option.AgentID)

	var buffer bytes.Buffer

	w := zlib.NewWriter(&buffer)

	err = json.NewEncoder(w).Encode(topinfo)
	if err != nil {
		logger.V(1).Printf("Unable to get encode topinfo: %v", err)
		w.Close()

		return
	}

	err = w.Close()
	if err != nil {
		logger.V(1).Printf("Unable to get encode topinfo: %v", err)
		return
	}

	c.publish(topic, buffer.Bytes())
}

func (c *Client) waitPublish(deadline time.Time) (stillPendingCount int) {
	stillPending := make([]paho.Token, 0)

	c.l.Lock()
	defer c.l.Unlock()

	for _, t := range c.pendingToken {
		if t.WaitTimeout(time.Until(deadline)) {
			if t.Error() != nil {
				logger.V(2).Printf("MQTT publish failed: %v", t.Error())
			}

			c.lastReport = time.Now()
		} else {
			stillPending = append(stillPending, t)
		}
	}

	c.pendingToken = stillPending

	return len(c.pendingToken)
}

func loadRootCAs(caFile string) (*x509.CertPool, error) {
	rootCAs := x509.NewCertPool()

	certs, err := ioutil.ReadFile(caFile)
	if err != nil {
		return nil, err
	}

	ok := rootCAs.AppendCertsFromPEM(certs)
	if !ok {
		return nil, errors.New("not a PEM file")
	}

	return rootCAs, nil
}

func filterPoints(input []types.MetricPoint, metricWhitelist map[string]bool) []types.MetricPoint {
	result := make([]types.MetricPoint, 0)

	for _, m := range input {
		if common.AllowMetric(m.Labels, m.Annotations, metricWhitelist) {
			result = append(result, m)
		}
	}

	return result
}

func (c *Client) ready() bool {
	cfg := c.option.Cache.AccountConfig()
	if cfg.LiveProcessResolution == 0 || cfg.MetricAgentResolution == 0 {
		logger.V(2).Printf("MQTT not ready, Agent as no configuration")
		return false
	}

	for _, m := range c.option.Cache.Metrics() {
		if m.Labels[types.LabelName] == "agent_status" {
			return true
		}
	}

	logger.V(2).Printf("MQTT not ready, metric \"agent_status\" is not yet registered")

	return false
}<|MERGE_RESOLUTION|>--- conflicted
+++ resolved
@@ -378,13 +378,9 @@
 		if err != nil {
 			return
 		}
-<<<<<<< HEAD
+
 		localExistsByKey := make(map[string]bool, len(localMetrics))
-=======
-
-		localExistsByKey := make(map[common.MetricLabelItem]bool, len(localMetrics))
-
->>>>>>> 886dd4f6
+
 		for _, m := range localMetrics {
 			key := common.LabelsToText(m.Labels(), m.Annotations(), c.option.MetricFormat == types.MetricFormatBleemeo)
 			localExistsByKey[key] = true
@@ -434,7 +430,6 @@
 	for _, p := range points {
 		key := common.LabelsToText(p.Labels, p.Annotations, c.option.MetricFormat == types.MetricFormatBleemeo)
 		if m, ok := registreredMetricByKey[key]; ok {
-
 			value := metricPayload{
 				LabelsText:  m.LabelsText,
 				TimestampMS: p.Time.UnixNano() / 1e6,
@@ -446,20 +441,12 @@
 				value.LabelsText = ""
 			}
 
-<<<<<<< HEAD
 			if p.Annotations.Status.CurrentStatus.IsSet() {
 				value.Status = p.Annotations.Status.CurrentStatus.String()
 				value.StatusDescription = p.Annotations.Status.StatusDescription
+
 				if p.Annotations.ContainerID != "" {
 					lastKilledAt := c.option.Docker.ContainerLastKill(p.Annotations.ContainerID)
-=======
-			if p.CurrentStatus.IsSet() {
-				value.Status = p.CurrentStatus.String()
-				value.ProblemOrigin = p.StatusDescription.StatusDescription
-
-				if p.Labels["container_id"] != "" {
-					lastKilledAt := c.option.Docker.ContainerLastKill(p.Labels["container_id"])
->>>>>>> 886dd4f6
 					gracePeriod := time.Since(lastKilledAt) + 300*time.Second
 
 					if gracePeriod > 60*time.Second {
@@ -469,7 +456,6 @@
 			}
 
 			payload = append(payload, value)
-
 		} else {
 			c.failedPoints = append(c.failedPoints, p)
 		}
