// Copyright 2015-2019 Bleemeo
//
// bleemeo.com an infrastructure monitoring solution in the Cloud
//
// Licensed under the Apache License, Version 2.0 (the "License");
// you may not use this file except in compliance with the License.
// You may obtain a copy of the License at
//
// http://www.apache.org/licenses/LICENSE-2.0
//
// Unless required by applicable law or agreed to in writing, software
// distributed under the License is distributed on an "AS IS" BASIS,
// WITHOUT WARRANTIES OR CONDITIONS OF ANY KIND, either express or implied.
// See the License for the specific language governing permissions and
// limitations under the License.

package common

import (
	"glouton/types"
	"strings"
)

<<<<<<< HEAD
// AllowMetric return True if current configuration allow this metrics
func AllowMetric(labels map[string]string, annotations types.MetricAnnotations, whitelist map[string]bool) bool {
=======
// AllowMetric return True if current configuration allow this metrics.
func AllowMetric(labels map[string]string, whitelist map[string]bool) bool {
>>>>>>> d59465be
	if len(whitelist) == 0 {
		return true
	}

	if annotations.ServiceName != "" && strings.HasSuffix(labels[types.LabelName], "_status") {
		return true
	}

	return whitelist[labels[types.LabelName]]
}<|MERGE_RESOLUTION|>--- conflicted
+++ resolved
@@ -21,13 +21,8 @@
 	"strings"
 )
 
-<<<<<<< HEAD
-// AllowMetric return True if current configuration allow this metrics
+// AllowMetric return True if current configuration allow this metrics.
 func AllowMetric(labels map[string]string, annotations types.MetricAnnotations, whitelist map[string]bool) bool {
-=======
-// AllowMetric return True if current configuration allow this metrics.
-func AllowMetric(labels map[string]string, whitelist map[string]bool) bool {
->>>>>>> d59465be
 	if len(whitelist) == 0 {
 		return true
 	}
