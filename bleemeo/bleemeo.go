--- conflicted
+++ resolved
@@ -101,13 +101,8 @@
 
 	c.sync.UpdateUnitsAndThresholds(true)
 
-<<<<<<< HEAD
-	if c.option.Config.Bool("blackbox.enabled") {
+	if c.option.Config.Bool("blackbox.enable") {
 		if err := c.sync.ApplyMonitorUpdate(); err != nil {
-=======
-	if c.option.Config.Bool("blackbox.enable") {
-		if err := c.sync.ApplyMonitorUpdate(false); err != nil {
->>>>>>> 09b6c580
 			// we just log the error, as we will try to run the monitors later anyway
 			logger.V(2).Printf("Couldn't start probes now, will retry later: %v", err)
 		}
