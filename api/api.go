// Copyright 2015-2019 Bleemeo
//
// bleemeo.com an infrastructure monitoring solution in the Cloud
//
// Licensed under the Apache License, Version 2.0 (the "License");
// you may not use this file except in compliance with the License.
// You may obtain a copy of the License at
//
// http://www.apache.org/licenses/LICENSE-2.0
//
// Unless required by applicable law or agreed to in writing, software
// distributed under the License is distributed on an "AS IS" BASIS,
// WITHOUT WARRANTIES OR CONDITIONS OF ANY KIND, either express or implied.
// See the License for the specific language governing permissions and
// limitations under the License.

package api

//go:generate go run github.com/gobuffalo/packr/v2/packr2

import (
	"context"
	"html/template"
	"net/http"
	"time"

	"glouton/discovery"
	"glouton/facts"
	"glouton/logger"
	"glouton/threshold"
	"glouton/types"

	"github.com/99designs/gqlgen/graphql/handler"
	"github.com/99designs/gqlgen/graphql/playground"
	"github.com/go-chi/chi"
	"github.com/gobuffalo/packr/v2"
	"github.com/rs/cors"
)

type storeInterface interface {
	Metrics(filters map[string]string) (result []types.Metric, err error)
}

type dockerInterface interface {
	Containers(ctx context.Context, maxAge time.Duration, includeIgnored bool) (containers []facts.Container, err error)
}

type agentInterface interface {
	BleemeoRegistrationAt() time.Time
	BleemeoLastReport() time.Time
	BleemeoConnected() bool
	Tags() []string
}

// API contains API's port.
type API struct {
	bindAddress  string
	router       http.Handler
	db           storeInterface
	dockerFact   dockerInterface
	psFact       *facts.ProcessProvider
	factProvider *facts.FactProvider
	disc         *discovery.Discovery
	agent        agentInterface
	threshold    *threshold.Registry
}

type gloutonUIConfig struct {
	StaticCDNURL string
}

<<<<<<< HEAD
// New : Function that instantiate a new API's port from environment variable or from a default port
func New(db storeInterface, dockerFact *facts.DockerProvider, psFact *facts.ProcessProvider, factProvider *facts.FactProvider, bindAddress string, disc *discovery.Discovery, agent agentInterface, promExporter http.Handler, threshold *threshold.Registry, staticCDNURL string) *API {
=======
// New instantiate a new API's port from environment variable or from a default port.
func New(db storeInterface, dockerFact *facts.DockerProvider, psFact *facts.ProcessProvider, factProvider *facts.FactProvider, bindAddress string, disc *discovery.Discovery, agent agentInterface, promExporter http.Handler, accumulator *threshold.Accumulator) *API {
>>>>>>> d59465be
	router := chi.NewRouter()
	router.Use(cors.New(cors.Options{
		AllowedOrigins:   []string{"*"},
		AllowCredentials: true,
		Debug:            false,
	}).Handler)

	api := &API{bindAddress: bindAddress, db: db, psFact: psFact, dockerFact: dockerFact, factProvider: factProvider, disc: disc, agent: agent, threshold: threshold}

	boxAssets := packr.New("assets", "./static/assets")
	boxHTML := packr.New("html", "./static")
	fallbackIndex := []byte("Error while initializing local UI. See Glouton logs")

	indexBody, err := boxHTML.Find("index.html")
	if err != nil {
		logger.Printf("Error while loading index.html. Local UI will be broken: %v", err)

		indexBody = fallbackIndex
	}

	indexTmpl, err := template.New("index").Parse(string(indexBody))
	if err != nil {
		logger.Printf("Error while loading index.html. Local UI will be broken: %v", err)
	}

	router.Handle("/metrics", promExporter) // promhttp.InstrumentMetricHandler(reg, promhttp.HandlerFor(reg, promhttp.HandlerOpts{})))
	router.Handle("/playground", playground.Handler("GraphQL playground", "/graphql"))
	router.Handle("/graphql", handler.NewDefaultServer(NewExecutableSchema(Config{Resolvers: &Resolver{api: api}})))

	router.Handle("/static/*", http.StripPrefix("/static", http.FileServer(boxAssets)))
	router.HandleFunc("/*", func(w http.ResponseWriter, r *http.Request) {
		var err error
		if indexTmpl == nil {
			_, err = w.Write(fallbackIndex)
		} else {
			err = indexTmpl.Execute(w, gloutonUIConfig{
				StaticCDNURL: staticCDNURL,
			})
		}
		if err != nil {
			logger.V(2).Printf("fail to serve index.html: %v", err)
		}
	})

	api.router = router

	return api
}

// Run starts our API.
func (api API) Run(ctx context.Context) error {
	srv := http.Server{
		Addr:    api.bindAddress,
		Handler: api.router,
	}

	idleConnsClosed := make(chan struct{})

	go func() {
		<-ctx.Done()

		subCtx, cancel := context.WithTimeout(context.Background(), 10*time.Second)
		defer cancel()

		if err := srv.Shutdown(subCtx); err != nil {
			logger.V(2).Printf("HTTP server Shutdown: %v", err)
		}

		close(idleConnsClosed)
	}()

	logger.Printf("Starting API on %s ✔️", api.bindAddress)
	logger.Printf("To access the local panel connect to http://%s 🌐", api.bindAddress)

	if err := srv.ListenAndServe(); err != http.ErrServerClosed {
		return err
	}

	return nil
}<|MERGE_RESOLUTION|>--- conflicted
+++ resolved
@@ -69,13 +69,8 @@
 	StaticCDNURL string
 }
 
-<<<<<<< HEAD
-// New : Function that instantiate a new API's port from environment variable or from a default port
+// New instantiate a new API's port from environment variable or from a default port.
 func New(db storeInterface, dockerFact *facts.DockerProvider, psFact *facts.ProcessProvider, factProvider *facts.FactProvider, bindAddress string, disc *discovery.Discovery, agent agentInterface, promExporter http.Handler, threshold *threshold.Registry, staticCDNURL string) *API {
-=======
-// New instantiate a new API's port from environment variable or from a default port.
-func New(db storeInterface, dockerFact *facts.DockerProvider, psFact *facts.ProcessProvider, factProvider *facts.FactProvider, bindAddress string, disc *discovery.Discovery, agent agentInterface, promExporter http.Handler, accumulator *threshold.Accumulator) *API {
->>>>>>> d59465be
 	router := chi.NewRouter()
 	router.Use(cors.New(cors.Options{
 		AllowedOrigins:   []string{"*"},
