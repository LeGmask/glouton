package api

import (
	"log"
	"net/http"
	"os"

	"agentgo/types"

<<<<<<< HEAD
var globalDb storeInterface
=======
	"github.com/99designs/gqlgen/handler"
)
>>>>>>> 0b1e67bf

const defaultPort = "8015"

type storeInterface interface {
	Metrics(filters map[string]string) (result []types.Metric, err error)
}

// API : Structure that contains API's port
type API struct {
	Port string
	db   storeInterface
}

// New : Function that instantiate a new API's port from environment variable or from a default port
func New(db storeInterface) *API {
	port := os.Getenv("PORT")
	if port == "" {
		port = defaultPort
	}
	api := &API{Port: port, db: db}
	http.HandleFunc("/metrics", api.promExporter)
	http.Handle("/", handler.Playground("GraphQL playground", "/graphql"))
	http.Handle("/graphql", handler.GraphQL(NewExecutableSchema(Config{Resolvers: &Resolver{api: api}})))
	return api
}

// Run : Starts our API
func (api API) Run() {
	log.Fatal(http.ListenAndServe(":"+api.Port, nil))
}<|MERGE_RESOLUTION|>--- conflicted
+++ resolved
@@ -6,13 +6,8 @@
 	"os"
 
 	"agentgo/types"
-
-<<<<<<< HEAD
-var globalDb storeInterface
-=======
 	"github.com/99designs/gqlgen/handler"
 )
->>>>>>> 0b1e67bf
 
 const defaultPort = "8015"
 
