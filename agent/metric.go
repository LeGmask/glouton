--- conflicted
+++ resolved
@@ -36,7 +36,6 @@
 )
 
 //nolint:gochecknoglobals
-<<<<<<< HEAD
 var (
 	commonDefaultSystemMetrics = []string{
 		"agent_status",
@@ -45,7 +44,7 @@
 		"time_drift",
 		"agent_config_warning",
 
-		// services metrics that are not classied as a service in common.serviceType
+		// Services metrics that are not classified as a service in common.serviceType
 
 		// Kubernetes
 		"kubernetes_ca_day_left",
@@ -92,62 +91,6 @@
 		"probe_http_duration_seconds",
 		"probe_failed_due_to_tls_error",
 	}
-=======
-var commonDefaultSystemMetrics = []string{
-	"agent_status",
-	"system_pending_updates",
-	"system_pending_security_updates",
-	"time_drift",
-	"agent_config_warning",
-
-	// Services metrics that are not classified as a service in common.serviceType
-
-	// Kubernetes
-	"kubernetes_ca_day_left",
-	"kubernetes_certificate_day_left",
-	"kubernetes_kubelet_status",
-	"kubernetes_api_status",
-
-	// Key Processes
-	"process_context_switch",
-	"process_cpu_system",
-	"process_cpu_user",
-	"process_io_read_bytes",
-	"process_io_write_bytes",
-	"process_major_fault",
-	"process_mem_bytes",
-	"process_num_procs",
-	"process_num_threads",
-	"process_open_filedesc",
-	"process_worst_fd_ratio",
-
-	// Docker
-	"containers_count",
-	"container_cpu_used",
-	"container_health_status",
-	"container_io_read_bytes",
-	"container_io_write_bytes",
-	"container_mem_used",
-	"container_mem_used_perc",
-	"container_mem_used_perc_status",
-	"container_net_bits_recv",
-	"container_net_bits_sent",
-
-	// Prometheus scrapper
-	"process_cpu_seconds_total",
-	"process_resident_memory_bytes",
-
-	// Probes
-	"probe_duration_seconds",
-	"probe_http_status_code",
-	"probe_success",
-	"probe_ssl_earliest_cert_expiry",
-	"probe_ssl_last_chain_expiry_timestamp_seconds",
-	"probe_ssl_validation_success",
-	"probe_http_duration_seconds",
-	"probe_failed_due_to_tls_error",
-}
->>>>>>> 697b9cbc
 
 	promLinuxDefaultSystemMetrics = []string{
 		"glouton_gatherer_execution_seconds_count",
