--- conflicted
+++ resolved
@@ -58,11 +58,7 @@
 	"glouton/jmxtrans"
 	"glouton/logger"
 	"glouton/nrpe"
-<<<<<<< HEAD
-=======
 	"glouton/prometheus/exporter/blackbox"
-	"glouton/prometheus/exporter/node"
->>>>>>> ad3b6009
 	"glouton/prometheus/process"
 	"glouton/prometheus/registry"
 	"glouton/prometheus/scrapper"
@@ -588,23 +584,8 @@
 		DynamicJobName: "discovered-exporters",
 	}
 
-<<<<<<< HEAD
 	// register components only available on a given system, like node_exporter for unixes
 	a.registerOSSpecificComponents()
-=======
-	if a.config.Bool("agent.node_exporter.enabled") {
-		nodeOption := node.Option{
-			RootFS:            a.hostRootPath,
-			EnabledCollectors: a.config.StringList("agent.node_exporter.collectors"),
-		}
-
-		nodeOption.WithPathIgnore(a.config.StringList("df.path_ignore"))
-		nodeOption.WithNetworkIgnore(a.config.StringList("network_interface_blacklist"))
-
-		if err := a.gathererRegistry.AddNodeExporter(nodeOption); err != nil {
-			logger.Printf("Unable to start node_exporter, system metric will be missing: %v", err)
-		}
-	}
 
 	var monitorManager *blackbox.RegisterManager
 
@@ -620,7 +601,6 @@
 	} else {
 		logger.V(1).Println("blackbox_exporter not enabled, will not start...")
 	}
->>>>>>> ad3b6009
 
 	promExporter := a.gathererRegistry.Exporter()
 
