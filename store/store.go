--- conflicted
+++ resolved
@@ -39,39 +39,24 @@
 //
 // See methods GetMetrics and GetMetricPoints.
 type Store struct {
-<<<<<<< HEAD
-	metrics           map[int]metric
-	points            map[int][]types.Point
+	metrics           map[uint64]metric
+	points            map[uint64][]types.Point
 	notifyCallbacks   map[int]func([]types.MetricPoint)
 	resetRuleCallback func()
+	maxAge            time.Duration
+	workLabels        labels.Labels
 	lock              sync.Mutex
 	notifeeLock       sync.Mutex
 	resetRuleLock     sync.Mutex
-=======
-	metrics         map[uint64]metric
-	points          map[uint64][]types.Point
-	notifyCallbacks map[int]func([]types.MetricPoint)
-	maxAge          time.Duration
-	workLabels      labels.Labels
-	lock            sync.Mutex
-	notifeeLock     sync.Mutex
->>>>>>> 561f4700
 }
 
 // New create a return a store. Store should be Close()d before leaving.
 func New(maxAge time.Duration) *Store {
 	s := &Store{
-<<<<<<< HEAD
-		metrics:           make(map[int]metric),
-		points:            make(map[int][]types.Point),
-		notifyCallbacks:   make(map[int]func([]types.MetricPoint)),
-		resetRuleCallback: nil,
-=======
 		metrics:         make(map[uint64]metric),
 		points:          make(map[uint64][]types.Point),
 		notifyCallbacks: make(map[int]func([]types.MetricPoint)),
 		maxAge:          maxAge,
->>>>>>> 561f4700
 	}
 
 	return s
@@ -316,12 +301,7 @@
 // If the metric does not exists, it's created.
 // The store lock is assumed to be held.
 // Annotations is always updated with value provided as argument.
-<<<<<<< HEAD
-func (s *Store) metricGetOrCreate(labels map[string]string, annotations types.MetricAnnotations) (metric, bool) {
-	for id, m := range s.metrics {
-		if labelsMatch(m.labels, labels, true) {
-=======
-func (s *Store) metricGetOrCreate(lbls map[string]string, annotations types.MetricAnnotations) metric {
+func (s *Store) metricGetOrCreate(lbls map[string]string, annotations types.MetricAnnotations) (metric, bool) {
 	if cap(s.workLabels) < len(lbls) {
 		s.workLabels = make(labels.Labels, len(lbls))
 	}
@@ -339,7 +319,6 @@
 	for n := 0; n < 50; n++ {
 		m, ok := s.metrics[hash]
 		if labelsMatch(m.labels, lbls, true) {
->>>>>>> 561f4700
 			m.annotations = annotations
 			s.metrics[hash] = m
 
@@ -357,19 +336,13 @@
 
 			s.metrics[hash] = m
 
-			return m
+			return m, true
 		}
 
 		hash++
 	}
 
-<<<<<<< HEAD
-	s.metrics[newID] = m
-
-	return m, true
-=======
 	panic("too many metric in the store. Unable to find new slot")
->>>>>>> 561f4700
 }
 
 // PushPoints append new metric points to the store, creating new metric
