--- conflicted
+++ resolved
@@ -113,8 +113,7 @@
 	}
 }
 
-<<<<<<< HEAD
-// DropAllMetrics clear the full content of the store
+// DropAllMetrics clear the full content of the store.
 func (s *Store) DropAllMetrics() {
 	s.lock.Lock()
 	defer s.lock.Unlock()
@@ -123,10 +122,7 @@
 	s.points = make(map[int][]types.Point)
 }
 
-// Metrics return a list of Metric matching given labels filter
-=======
 // Metrics return a list of Metric matching given labels filter.
->>>>>>> d59465be
 func (s *Store) Metrics(filters map[string]string) (result []types.Metric, err error) {
 	result = make([]types.Metric, 0)
 
@@ -161,7 +157,7 @@
 	return labels
 }
 
-// Annotations returns all annotations of the metric
+// Annotations returns all annotations of the metric.
 func (m metric) Annotations() types.MetricAnnotations {
 	return m.annotations
 }
@@ -246,7 +242,7 @@
 //
 // If the metric does not exists, it's created.
 // The store lock is assumed to be held.
-// Annotations is always updated with value provided as argument
+// Annotations is always updated with value provided as argument.
 func (s *Store) metricGetOrCreate(labels map[string]string, annotations types.MetricAnnotations) metric {
 	for id, m := range s.metrics {
 		if labelsMatch(m.labels, labels, true) {
@@ -280,10 +276,9 @@
 	return m
 }
 
-<<<<<<< HEAD
 // PushPoints append new metric points to the store, creating new metric
 // if needed.
-// The points must not be mutated after this call
+// The points must not be mutated after this call.
 func (s *Store) PushPoints(points []types.MetricPoint) {
 	s.lock.Lock()
 	for _, point := range points {
@@ -296,14 +291,6 @@
 
 	for _, cb := range s.notifyCallbacks {
 		cb(points)
-=======
-// addPoint appends point for given metric.
-//
-// The store lock is assumed to be held.
-func (s *Store) addPoint(metricID int, point types.PointStatus) {
-	if _, ok := s.points[metricID]; !ok {
-		s.points[metricID] = make([]types.PointStatus, 0)
->>>>>>> d59465be
 	}
 
 	s.notifeeLock.Unlock()
